# time stepping

# number of macro steps
-nstepsmacro 10000
# was 2000, but only need one million years for a reasonable
# test of output

# macro step size in years
-dtmacro 50000

# for default time ranges
# if one of these is set, then the above time stepping
# parameters are ignored
# 0 - 10 kyr
#-early
# 0 - 100 Myr
#-middle
# 0 - 4.55 Byr
#-late

# for the PETSc interface to SUNDIALS, matchstep is not
# allowed, and in testing it doesn't appear that interpolate
# or stepover result in different behaviour
#-ts_exact_final_time stepover
-ts_exact_final_time interpolate
#-ts_exact_final_time matchstep

# tolerances
-ts_sundials_atol 1.0e-11
-ts_sundials_rtol 1.0e-11

#-atmosts_snes_atol 1.0E-11
#-atmosts_snes_rtol 1.0E-11

#-atmosts_ksp_atol 1.0E-11
#-atmosts_ksp_rtol 1.0E-11

#-atmosts_snes_view 
#-atmosts_snes_converged_reason

#-atmos_snes_monitor

# mesh
# number of basic nodes
-n 100

# initial condition
# [1] is set dS/dr to constant everywhere
# [2] is restart from file
-initial_condition 1
#-ic_filename output/dSdr_b_aug_0.m

# all units are SI unless indicated otherwise

# primary scaling parameters
# - these are used to non-dimensionalise (scale) the numerical problem
#   and do not represent the physical quantities that are actually
#   used (physical parameters are listed below)
-radius0 6371000.0 # Earth radius
-entropy0 2993.025100070677 # overturn of liquidus in Stixrude et al. (2009)
-temperature0 4033.6070755893948 # overturn of liquidus in Stixrude et al. (2009)
-density0 4613.109568155063 # overturn of liquidus in Stixrude et al. (2009)
# volatile0 is only used if SOLVE_FOR_VOLATILES=1 or SURFACE_BC=3
-volatile0 1.0E2

# energy fluxes and sources to include
# [0] is off
# [1] is on
-CONDUCTION 1 # conduction
-CONVECTION 1 # convection
-MIXING 1 # mixing (latent heat transport)
-SEPARATION 0 # gravitational separation of solid and melt phase
-HRADIO 0 # radioactive heating
-HTIDAL 0 # tidal heating (TODO: not currently implemented)

# output directory
-outputDirectory output

# melting curves
# for bottom-up crystallisation (double precision OK)
-liquidus_filename_rel_to_src lookup_data/1TPa-dK09-elec-free/melting_curves/A11_H13_fit2/liquidus_A11_H13.dat
-solidus_filename_rel_to_src lookup_data/1TPa-dK09-elec-free/melting_curves/A11_H13_fit2/solidus_A11_H13.dat

# melt lookup data
-alphaMel_filename_rel_to_src lookup_data/1TPa-dK09-elec-free/thermal_exp_melt.dat
-cpMel_filename_rel_to_src lookup_data/1TPa-dK09-elec-free/heat_capacity_melt.dat
-dtdpsMel_filename_rel_to_src lookup_data/1TPa-dK09-elec-free/adiabat_temp_grad_melt.dat
-rhoMel_filename_rel_to_src lookup_data/1TPa-dK09-elec-free/density_melt.dat
-tempMel_filename_rel_to_src lookup_data/1TPa-dK09-elec-free/temperature_melt.dat

# solid lookup data
-alphaSol_filename_rel_to_src lookup_data/1TPa-dK09-elec-free/thermal_exp_solid.dat
-cpSol_filename_rel_to_src lookup_data/1TPa-dK09-elec-free/heat_capacity_solid.dat
-dtdpsSol_filename_rel_to_src lookup_data/1TPa-dK09-elec-free/adiabat_temp_grad_solid.dat
-rhoSol_filename_rel_to_src lookup_data/1TPa-dK09-elec-free/density_solid.dat
-tempSol_filename_rel_to_src lookup_data/1TPa-dK09-elec-free/temperature_solid.dat

# mixing length
# [1] is conventional, i.e. distance from the nearest boundary
#     which is either the surface or core-mantle boundary
# [2] is constant, i.e. 1/4 x mantle depth, which is the mean
#     of conventional theory.  This can help to prevent a rigid
#     lid from forming at the surface
# [3] is conventional as [1] above, but additionally allows you to
#      specify a mid-mantle interface
-mixing_length 2
#-mixing_length_layer_radius 0.0 # non-dimensional radius

# physical parameters

# radius of the planet
-radius 6371000.0 # Earth radius

# initial condition
-ic_adiabat_entropy 2600.0 #3052.885602072091 # initial specific entropy at top of domain (top cell)
-ic_dsdr -4.6978890285209187e-07 # initial dS/dr everywhere
# for Earth scalings, above is -1.0E-3 in non-dimensional units
-ic_surface_entropy = -1
-ic_core_entropy = -1

# static pressure profile derived from Adams-Williamson equation of state
# these parameters are from fitting PREM in the lower mantle (for Earth)
-rhos 4078.95095544 # surface density
-beta 1.1115348931000002e-07 # beta parameter
-gravity -10.0 # gravity

# eddy diffusivity
# if negative, this value is adopted (units m^2/s)
# if positive, this value is used to scale the internally calculated eddy diffusivity
-eddy_diffusivity_thermal 1.0 
-eddy_diffusivity_chemical 1.0 

# material properties
-cond_sol 4.0 # conductivity of solid
-cond_mel 4.0 # conductivity of melt
-grain 1.0E-3 # grain size (m)

# smoothing of material properties across liquidus and solidus
# units of melt fraction (non-dimensional)
-matprop_smooth_width 1.0E-2

# viscosity
-log10visc_sol 21.0 # solid viscosity (log10)
-log10visc_mel 2.0 # melt viscosity (log10)
-phi_critical 0.4 # transition melt fraction (non-dimensional)
-phi_width 0.15 # transition width (non-dimensional)

# core-mantle boundary condition
# [1] core-cooling
# [2] heat flux (prescribe value using core_bc_value)
# [3] entropy
-CORE_BC 1
-core_bc_value 0.0 

# core parameters for CORE_BC=1
-coresize 0.55 # fractional radius of core-mantle boundary
-rho_core 10738.332568062382 # core density
-cp_core 880.0 # core heat capacity

# surface boundary condition
# [1] grey-body, i.e. sigma*emiss*(T^4-Teqm^4), with constant emissivity
# [2] steam atmosphere parameterisation (Zahnle et al., 1988)
# [3] self-consistent volatile evolution (Abe and Matsui, 1985, Lebrun et al., 2013)
# [4] heat flux (prescribe value using surface_bc_value)
# [5] entropy
-SURFACE_BC 3
-surface_bc_value 0.0 

# if SURFACE_BC=1 or 2, the following constant emissivity is used
-emissivity0 1.0
# equilibrium temperature of the planet
-teqm 273.0
# parameterise the upper thermal boundary layer, where
# dT = param_utbl_const * [Surface temperature]**3.0
# this is useful for high melt fraction dynamics where the ultra-thin thermal boundary layer
# (often only a few cms thick) cannot be resolved by the choice of mesh
-PARAM_UTBL 0 # flag to turn on parameterisation
-param_utbl_const 1.0E-7 # value of parameterisation

# track time-dependence of volatile content in atmosphere and magma ocean
# can be done passively (with SURFACE_BC=1 or 2 above), or self-consistently
# with SURFACE_BC=3 above (where the volatile content feeds back into determining
# the emissivity of the atmosphere)
# [0] off
# [1] on
-SOLVE_FOR_VOLATILES 1

# below is for SURFACE_BC=3, see Abe and Matsui (1986) and Elkins-Tanton (2008)
# for the grey-body atmosphere formulation.  The expressions for the partial
# pressure of each component (H2O and CO2) are taken from Lebrun et al. (2013)

# atmosphere reference pressure (Pa)
-P0 101325.0 # Pa (= 1 atm)

# Define the volatiles
-volatile_names CO2,H2O,H2

# parameters relating to CO2 volatile
#-CO2_initial 0.0 # ppm
#-CO2_initial 1000.0 # ppm, Elkins-Tanton (2008) case 1 
-CO2_initial 100.0 # ppm, Elkins-Tanton (2008) case 2 
#-CO2_initial 6000.0 # ppm, Elkins-Tanton (2008) case 3
-CO2_kdist 5.0E-4 # distribution coefficient between solid and melt (non-dimensional)
-CO2_kabs 0.05 # absorption (m^2/kg)
-CO2_henry 4.4E-6 # ppm/Pa (Lebrun et al., 2013)
-CO2_henry_pow 1.0 # power for Henry's law (Lebrun et al., 2013)
-CO2_molar_mass 0.04401 # kg/mol
-CO2_coeff 0.0
-CO2_sign 1

# parameters relating to H2O volatile
#-H2O_initial 0.0 # ppm
#-H2O_initial 5000.0 # ppm, Elkins-Tanton (2008) case 1
-H2O_initial 500.0 # ppm, Elkins-Tanton (2008) case 2
#-H2O_initial 0.0 # ppm, Elkins-Tanton (2008) case 3
-H2O_kdist 1.0E-4 # distribution coefficients are given in supplementary material of ET08
-H2O_kabs 0.01 # absorption (m^2/kg)
-H2O_henry 6.8E-2 # ppm/Pa (Lebrun et al., 2013)
-H2O_henry_pow 1.4285714285714286 # Power for Henry's law (1.0/0.7) (Lebrun et al., 2013)
-H2O_molar_mass 0.01801528 # kg/mol
-H2O_coeff 2
-H2O_sign -1

# parameters relating to H2 volatile
-H2_initial 100 # ppm from https://doi.org/10.1016/j.epsl.2012.06.031
-H2_kdist 0.0017 # from https://doi.org/10.1029/2004GL021341
-H2_kabs 0.0 # absorption (m^2/kg)
-H2_henry 1.0 # ppm/Pa--- what is this for hydrogen? 
-H2_henry_pow 1.0 # Power for Henry's law
-H2_molar_mass 0.002 # kg/mol
<<<<<<< HEAD
-H2_coeff 2
-H2_sign 1
=======
# FIXME: should these next two be with an H2 prefix?  If the variable names are the same as above, these values will override the ones above
-H2O_coeff 2
-H2O_sign 1
>>>>>>> 9493c8f9

# internal heat sources
# Al26 (extinct at present day)
-al26_t0 0.0 # time in years (post-formation) when the isotopic abundance and elemental concentration is defined
-al26_abundance 0.0 # fractional isotopic abundance at t0 (Al26/Al)
-al_concentration 0.0 # ppm, concentration of Al at t0
-al26_heat_production 0.3583 # W/kg (Ruedas, 2017)
-al26_half_life 0.717E6 # years (Ruedas, 2017)

# K40
-k40_t0 4.55E9 # years
-k40_abundance 1.1668E-4 # (40K/K) Ruedas (2017)
-k_concentration 310 # ppm (Turcotte & Schubert, 2014, p. 170)
-k40_heat_production 2.8761E-5 # W/kg (Ruedas, 2017)
-k40_half_life 1248E6 # years (Ruedas, 2017)

# Fe60 (extinct at present day)
-fe60_t0 0.0 # years
-fe60_abundance 0.0 
-fe_concentration 0.0 # ppm
-fe60_heat_production 3.6579E-2 # W/kg (Ruedas, 2017)
-fe60_half_life 2.62E6 # years (Ruedas, 2017)

# Th232
-th232_t0 4.55E9 # years
-th232_abundance 1.0 # (232Th/Th) Ruedas (2017)
-th_concentration 0.124 # ppm (Turcotte & Schubert, 2014, p. 170)
-th232_heat_production 2.6368E-5 # W/kg (Ruedas, 2017)
-th232_half_life 14000E6 # years (Ruedas, 2017)

# U235
-u235_t0 4.55E9 # years
-u235_abundance 0.0072045 # (235U/U) Ruedas (2017)
-u_concentration 0.031 # ppm (Turcotte & Schubert, 2014, p. 170)
-u235_heat_production 5.68402E-4 # W/kg (Ruedas, 2017)
-u235_half_life 704E6 # years (Ruedas, 2017)
# U238
-u238_t0 4.55E9 # years
-u238_abundance 0.9927955 # (238U/U) Ruedas (2017)
-u238_heat_production 9.4946E-5 # W/kg (Ruedas, 2017)
-u238_half_life 4468E6 # years (Ruedas, 2017)<|MERGE_RESOLUTION|>--- conflicted
+++ resolved
@@ -218,8 +218,8 @@
 -H2O_henry 6.8E-2 # ppm/Pa (Lebrun et al., 2013)
 -H2O_henry_pow 1.4285714285714286 # Power for Henry's law (1.0/0.7) (Lebrun et al., 2013)
 -H2O_molar_mass 0.01801528 # kg/mol
--H2O_coeff 2
--H2O_sign -1
+-H2O_coeff 1
+-H2O_sign 1
 
 # parameters relating to H2 volatile
 -H2_initial 100 # ppm from https://doi.org/10.1016/j.epsl.2012.06.031
@@ -228,14 +228,8 @@
 -H2_henry 1.0 # ppm/Pa--- what is this for hydrogen? 
 -H2_henry_pow 1.0 # Power for Henry's law
 -H2_molar_mass 0.002 # kg/mol
-<<<<<<< HEAD
--H2_coeff 2
--H2_sign 1
-=======
-# FIXME: should these next two be with an H2 prefix?  If the variable names are the same as above, these values will override the ones above
--H2O_coeff 2
--H2O_sign 1
->>>>>>> 9493c8f9
+-H2_coeff 1
+-H2_sign -1
 
 # internal heat sources
 # Al26 (extinct at present day)
