--- conflicted
+++ resolved
@@ -38,13 +38,8 @@
 #define NUMPTS_S_DEFAULT NUMPTS_B_DEFAULT-1 /* automagically determined */
 
 /* initial condition: set entropy of adiabat */
-<<<<<<< HEAD
-//static const PetscScalar SINIT_DEFAULT = 3000.0; // all super-liquidus
-static const PetscScalar SINIT_DEFAULT = 1600.0; // all sub-solidus
-=======
 static const PetscScalar SINIT = 3000.0; // all super-liquidus
 //static const PetscScalar SINIT = 1600.0; // all sub-solidus
->>>>>>> 0880a2d3
 /* this initial condition spans all melt fractions and is useful
    for testing to make sure the RHS is correct */
 //static const PetscScalar SINIT_DEFAULT = 2500.0;
