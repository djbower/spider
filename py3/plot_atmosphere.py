#!/usr/bin/env python

import logging
import spider_utils as su
import matplotlib.transforms as transforms
import matplotlib.pyplot as plt
import numpy as np
import os

logger = su.get_my_logger(__name__)

#====================================================================
def plot_atmosphere():

    logger.info( 'building atmosphere' )

    width = 4.7747
    height = 4.7747
    fig_o = su.FigureData( 2, 2, width, height, 'atmosphere' )

    ax0 = fig_o.ax[0][0]
    ax1 = fig_o.ax[0][1]
    ax2 = fig_o.ax[1][0]
    ax3 = fig_o.ax[1][1]

    fig_o.time = su.get_all_output_times()
    timeMyr_a = fig_o.time * 1.0E-6 # Myrs

    mass_liquid_a = get_single_values_for_times( 'mass_liquid', fig_o.time )
    mass_solid_a = get_single_values_for_times( 'mass_solid', fig_o.time )
    mass_mantle_a = get_single_values_for_times( 'mass_mantle', fig_o.time )
    mass_mantle = mass_mantle_a[0] # time independent

    # compute total mass (kg) in each reservoir
    CO2_liquid_kg_a = get_single_values_for_times( 'CO2_liquid_kg', fig_o.time ) #su.ppm_to_mass_fraction( CO2_liquid_a ) * mass_liquid_a
    CO2_solid_kg_a = get_single_values_for_times( 'CO2_solid_kg', fig_o.time ) #su.ppm_to_mass_fraction( CO2_solid_a ) * mass_solid_a
    CO2_total_kg_a = get_single_values_for_times( 'CO2_initial_kg', fig_o.time ) #su.ppm_to_mass_fraction( CO2_initial_a ) * mass_mantle
    CO2_total_kg = CO2_total_kg_a[0] # time-independent
    # TODO: below mass is conserved by definition, but can also
    # compute directly from partial pressure
    CO2_atmos_kg_a = CO2_total_kg - CO2_liquid_kg_a - CO2_solid_kg_a
    CO2_atmos_a = get_single_values_for_times( 'CO2_atmosphere_bar', fig_o.time )

    H2O_liquid_kg_a = get_single_values_for_times( 'H2O_liquid_kg', fig_o.time ) # su.ppm_to_mass_fraction( H2O_liquid_a ) * mass_liquid_a
    H2O_solid_kg_a = get_single_values_for_times( 'H2O_solid_kg', fig_o.time ) # su.ppm_to_mass_fraction( H2O_solid_a ) * mass_solid_a
    H2O_total_kg_a = get_single_values_for_times( 'H2O_initial_kg', fig_o.time ) #su.ppm_to_mass_fraction( H2O_initial_a ) * mass_mantle
    H2O_total_kg = H2O_total_kg_a[0] # time-independent
    # TODO: below mass is conserved by definition, but can also
    # compute directly from partial pressure
    H2O_atmos_kg_a = H2O_total_kg - H2O_liquid_kg_a - H2O_solid_kg_a
    H2O_atmos_a = get_single_values_for_times( 'H2O_atmosphere_bar', fig_o.time )

    temperature_surface_a = get_single_values_for_times( 'temperature_surface', fig_o.time )
    emissivity_a = get_single_values_for_times( 'emissivity', fig_o.time )

    #xticks = [1E-5,1E-4,1E-3,1E-2,1E-1]#,1]
<<<<<<< HEAD
    xticks = [1E-2,1E-1,1E0,1E1,1E2]#,1E4,1E6]#,1]
=======
    xticks = [1.0E-2, 1.0E-1, 1.0E0, 1.0E1, 1.0E2] #[1E-6,1E-4,1E-2,1E0,1E2,1E4,1E6]#,1]
>>>>>>> 0ef1dceb
    xlabel = 'Time (Myr)'

    red = fig_o.get_color(3)
    blue = fig_o.get_color(-3)

    # to plot melt fraction contours on figure (a)
    # compute time at which desired melt fraction is reached
    phi_a = mass_liquid_a / mass_mantle
    phi_cont_l = [0.2, 0.8] # 20% and 80% melt fraction
    phi_time_l = [] # contains the times for each contour
    for cont in phi_cont_l:
        time_temp_l = su.find_xx_for_yy( timeMyr_a, phi_a, cont )
        index = su.get_first_non_zero_index( time_temp_l )
        if index is None:
            out = 0.0
        else:
            out = timeMyr_a[index]
        phi_time_l.append( out )

    ##########
    # figure a
    ##########
    if 1:
        title = '(a) Partial pressure (bar)'
        ylabel = '$p$'
        trans = transforms.blended_transform_factory(
            ax0.transData, ax0.transAxes)
        for cc, cont in enumerate(phi_cont_l):
            ax0.axvline( phi_time_l[cc], ymin=0.1, ymax=0.9, color='0.25', linestyle=':' )
            label = int(cont*100) # as percent
            ax0.text( phi_time_l[cc], 0.9, '{:2d}'.format(label), va='bottom', ha='center', transform=trans )
        ax0.text( 0.1, 0.9, '$\phi (\%)$', ha='center', va='bottom', transform=ax0.transAxes )
        h1, = ax0.semilogx( timeMyr_a, CO2_atmos_a, color=red, linestyle='-', label='CO$_2$')
        h2, = ax0.semilogx( timeMyr_a, H2O_atmos_a, color=blue, linestyle='-', label='H$_2$O')
        handle_l = [h1,h2]
        fig_o.set_myaxes( ax0, title=title, ylabel=ylabel, xticks=xticks )
        fig_o.set_mylegend( ax0, handle_l, loc='center left', ncol=1, TITLE="" )
        ax0.yaxis.set_label_coords(-0.1,0.575)

    ##########
    # figure b
    ##########
    if 1:
        title = '(b) Volatile reservoirs'
        #h5, = ax1.semilogx( timeMyr_a, mass_liquid_a / mass_mantle, 'k--', label='melt' )
        h1, = ax1.semilogx( timeMyr_a, (CO2_liquid_kg_a+CO2_solid_kg_a) / CO2_total_kg, color=red, linestyle='-', label='Magma' )
        h2, = ax1.semilogx( timeMyr_a, CO2_atmos_kg_a / CO2_total_kg, color=red, linestyle='--', label='Atmos' )
        h3, = ax1.semilogx( timeMyr_a, (H2O_liquid_kg_a+H2O_solid_kg_a) / H2O_total_kg, color=blue, linestyle='-', label='Magma' )
        h4, = ax1.semilogx( timeMyr_a, H2O_atmos_kg_a / H2O_total_kg, color=blue, linestyle='--', label='Atmos')
        fig_o.set_myaxes( ax1, title=title, ylabel='$x$', xticks=xticks )
        handle_l = [h1,h2]
        fig_o.set_mylegend( ax1, handle_l, loc='center left', ncol=1, TITLE="" )
        ax1.yaxis.set_label_coords(-0.1,0.46)

    ##########
    # figure c
    ##########
    title = '(c) Surface temperature'
    ylabel = '$T$'
    yticks = range(1000,2801,200)
    ax2.semilogx( timeMyr_a, temperature_surface_a, 'k-' )
    fig_o.set_myaxes( ax2, title=title, xlabel=xlabel, ylabel=ylabel, xticks=xticks, yticks=yticks )
    ax2.yaxis.set_label_coords(-0.1,0.5)
    #ax2.set_ylim( 1050, 1850 )
    #ax2.set_xlim( 1E-5 , 1 )
    ax2.set_ylim(1000,2900)

    ##########
    # figure d
    ##########
    title = '(d) Emissivity'
    ylabel = '$\epsilon$'
    ax3.loglog( timeMyr_a, emissivity_a, 'k-' )
    fig_o.set_myaxes( ax3, title=title, xlabel=xlabel, ylabel=ylabel, xticks=xticks )
    ax3.yaxis.set_label_coords(-0.1,0.55)
    #plt.ticklabel_format(style='sci', axis='x', scilimits=(0,0))
    ax3.set_ylim( 1E-4, 10 )
    #ax3.set_xlim( 1E-5, 1 )

    # output (effective) emissivity for Bonati et al. (2018), a&a paper
    #out_a = np.column_stack( (timeMyr_a, temperature_surface_a, emissivity_a ) )
    #np.savetxt( 'out.dat', out_a )

    fig_o.savefig(6)

#====================================================================
def get_single_values_for_times( field, time_l ):

    data_l = []

    for nn, time in enumerate( time_l ):

        # read json
        myjson_o = su.MyJSON( 'output/{}.json'.format(time) )

        yy = myjson_o.get_scaled_field_values( field )
        data_l.append( yy )

    data_a = np.array( data_l )

    return data_a

#====================================================================
def main():

    plot_atmosphere()
    plt.show()

#====================================================================

if __name__ == "__main__":

    main()<|MERGE_RESOLUTION|>--- conflicted
+++ resolved
@@ -54,11 +54,7 @@
     emissivity_a = get_single_values_for_times( 'emissivity', fig_o.time )
 
     #xticks = [1E-5,1E-4,1E-3,1E-2,1E-1]#,1]
-<<<<<<< HEAD
-    xticks = [1E-2,1E-1,1E0,1E1,1E2]#,1E4,1E6]#,1]
-=======
     xticks = [1.0E-2, 1.0E-1, 1.0E0, 1.0E1, 1.0E2] #[1E-6,1E-4,1E-2,1E0,1E2,1E4,1E6]#,1]
->>>>>>> 0ef1dceb
     xlabel = 'Time (Myr)'
 
     red = fig_o.get_color(3)
