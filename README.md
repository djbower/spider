# SPIDER
**Simulating Planetary Interior Dynamics with Extreme Rheology**

[![Build](https://github.com/psanan/spider/actions/workflows/ci.yml/badge.svg)](https://github.com/psanan/spider/actions)


A 1-D parameterised interior dynamics code for rocky planets with molten and/or solid interiors and support for volatile cycling, redox reactions, and radiative transfer in the atmosphere.

## 1. References

#### 1. SPIDER code (interior dynamics)
Bower, D.J., P. Sanan, and A.S. Wolf (2018), Numerical solution of a non-linear conservation law applicable to the interior dynamics of partially molten planets, Phys. Earth Planet. Inter., 274, 49-62, doi: 10.1016/j.pepi.2017.11.004, arXiv: <https://arxiv.org/abs/1711.07303>, EarthArXiv: <https://eartharxiv.org/k6tgf>

#### 2. MgSiO3 melt data tables (RTpress) within SPIDER
Wolf, A.S. and D.J. Bower (2018), An equation of state for high pressure-temperature liquids (RTpress) with application to MgSiO3 melt, Phys. Earth Planet. Inter., 278, 59-74, doi: 10.1016/j.pepi.2018.02.004, EarthArXiv: <https://eartharxiv.org/4c2s5>

#### 3. Volatile and atmosphere coupling
Bower, D.J., Kitzmann, D., Wolf, A.S., Sanan, P., Dorn, C., and Oza, A.V. (2019), Linking the evolution of terrestrial interiors and an early outgassed atmosphere to astrophysical observations, Astron. Astrophys., 631, A103, doi: 10.1051/0004-6361/201935710, arXiv: <https://arxiv.org/abs/1904.08300>

#### 4. Redox reactions
Bower, D.J., Hakim, K., Sossi, P.A., and Sanan, P. (2021), Retention of water in terrestrial magma oceans and carbon-rich early atmospheres, Planet. Sci. J., arXiv: <https://arxiv.org/abs/2110.08029>

## 2. Quick Installation

Here we provide a short installation guide to get you up and running with SPIDER.  First, we install PETSc which provides the solver library and then we install SPIDER.  Finally, we can (optionally) install a test harness.

1. Test you have a valid C compiler installed by running the following command in a terminal window (install a C compiler if this command fails):

    ```
    echo '#include<stdio.h>' > t.c && echo 'int main(){printf("It seems to work!\n");}' >> t.c && gcc t.c && ./a.out && rm -f t.c a.out
    ```

2. If you are already a user of PETSc, comment out any existing references to `PETSC_DIR` and `PETSC_ARCH` in your`.profile`, `.bash_profile`,`.bashrc`, etc. and clear these variables from your current terminal session.


3. Download PETSc.  It must be this specific version as given below:

    ```
    cd /somewhere/to/install
    git clone https://gitlab.com/petsc/petsc --depth=1 -b psanan/ts-sundials-dense-2 petsc-double-direct
    ```

4. Change directories:

    ```
    cd petsc-double-direct/
    ```

5. Configure PETSc:

    ```
    ./configure --with-debugging=0 --with-fc=0 --with-cxx=0 --with-cc=gcc --download-sundials2 --download-mpich --COPTFLAGS="-g -O3" --CXXOPTFLAGS="-g -O3"
    ```

6. Follow the terminal instructions to complete the installation of PETSc.  You can copy-paste the commands returned to you in the terminal window.  Make note of `PETSC_DIR` and `PETSC_ARCH`, which are also reported in the terminal window.

7. In your environment, set `PETSC_DIR` and `PETSC_ARCH` to the PETSc installation.  `PETSC_ARCH` will look something like arch-xxx-yyy (e.g. arch-darwin-c-opt).  This completes the setup of PETSc:

    ```
    export PETSC_DIR=/somewhere/to/install/petsc-double-direct
    export PETSC_ARCH=arch-xxx-yyy
    ```

8. Now download SPIDER:

    ```
    cd /somewhere/to/install
    git clone git@bitbucket.org:djbower/spider.git
    cd spider
    ```

9. Make SPIDER:

    ```
    make clean
    make -j
    ```

    Spider is now installed and you can in principle skip to *Running a Model* below.  However, you are advised to install the test harness as follows:

10. [Optional] Get SciATH (Scientific Application Test Harness), which is a python module:

    ```
    cd /somewhere/to/install
    git clone https://github.com/sciath/sciath -b dev
    ```

11. [Requires SciATH] Add the resulting module to your Python path (for example):

    ```
    export PYTHONPATH=$PYTHONPATH:$PWD/sciath
    ```

12. [Requires SciATH] Now return to the root SPIDER directory and test basic functionality:

    ```
    make test
    ```

13. [Requires SciATH] You can also run all available tests by navigating to the `tests/` directory and running:

    ```
    python -m sciath tests.yml
    ```

You should now be ready to use the code.  Proceed to *Running a Model* to learn how to run a basic model and use SPIDER options files.

## 3. Running a Model

1. [Optional] Add the installation directory of SPIDER to your `$PATH` so you can call the `spider` binary without requiring the absolute path.
2. You can run `spider` without an argument and standard parameters will be used to run a basic interior model with output stored in ```output/```:

    ```
    spider
    ```

3. However, in general you will add an argument to use the parameters specified in an options file.  For example, from the root SPIDER directory:

    ```
    spider -options_file tests/opts/blackbody50.opts
    ```

4. There are example options files in ```tests/opts/```.  Also see ```parameters.c``` for more parameter options.

## 4. Detailed Installation

The following section provides more general information about the installation process, and in particular provides the steps for installing SPIDER with support for quadruple precision calculations.

Installation of SPIDER and its dependencies requires:

1. A working C compiler
2. Build dependencies (double or quadruple precision)
3. Build SPIDER

#### 4.1 C Compiler

Any C compiler can be used if you want to build SPIDER for double precision calculations.  However, for quadruple precision calculations you will need a "pure" GCC compiler.  Unfortunately on a Mac, "`gcc`" is a wrapper for the default Apple compiler ("`clang`") which is not a pure GCC compiler package and hence does not support quadruple precision math.  Particularly for Mac OSX you may choose to install GCC to support both double and quadruple precision calculations using a single compiler.

A basic test to ensure you have a working compiler is (note you can swap out "`gcc`" for another compiler binary name):

```
echo '#include<stdio.h>' > t.c && echo 'int main(){printf("It seems to work!\n");}' >> t.c && gcc t.c && ./a.out && rm -f t.c a.out
```

For Mac OSX, the easiest way to install GCC is from <http://hpc.sourceforge.net>

If you use MacPorts, Homebrew, or apt, these can also be used to install GCC.  *Unfortunately, the GCC compiler from Macports seems to be frequently broken*.  Nevertheless, for example, using MacPorts:

```
sudo port install gcc8
```

This will install a set of GCC binaries, typically in "`/opt/local/bin`".  The C compiler (for GCC8) will be called "`gcc-mp-8"` where the mp is obviously clarifying that it was installed by MacPorts.
Now on a Mac, you will usually access the default Apple compiler ("`clang`") using "`gcc`", but you can easily access the MacPorts GCC you just installed by using "`gcc-mp-8`" instead.  *So when you are installing the software in the next sections, just use "`gcc-mp-8`" instead of "`gcc`" when you are asked to specify the C compiler.*

You can check the version of your compiler (for example):

```
gcc --version
gcc-mp-8 --version
```

If you see a message about "Apple LLVM" then your compiler will not support quadruple precision.  You can also test with this command (replace `gcc` by `gcc-mp-8` to test the MacPorts compiler):

```
echo '#include<stdio.h>' > t.c && echo '#include<quadmath.h>' >> t.c && echo 'int main(){printf("It seems to work!\n");}' >> t.c && gcc t.c && ./a.out && rm -f t.c a.out
```

#### 4.2 Build Dependencies (Quadruple Precision)

**For double precision, you can follow *Quick Installation* to install PETSc, which will also install SUNDIALs.**

Before you begin, comment out any existing references to `PETSC_DIR` and `PETSC_ARCH` in your
`.profile`, `.bash_profile`,`.bashrc`, etc. and clear these variables from your current terminal session.

For quadruple precision, you must install SUNDIALS independently of PETSc, since we must configure SUNDIALS to support quadruple precision.

#### 4.2.1 Install SUNDIALS with quadruple precision

1. Clone this specific version of SUNDIALS from the git repository:

    ```
    cd /somewhere/to/install
    mkdir src
    git clone https://bitbucket.org/psanan/sundials-quad src
    ```

2. Make sure that you have CMake available by typing `cmake --version`.  If this fails, then install CMake from your package manager (homebrew, macports, apt,..) or by following the instructions at cmake.org/download.  Note: it is necessary to comment out the cmake_policy(SET CMP0042 NEW) in src/CMakeLists.txt if you are using an old version of cmake.

    ```
    sudo port install cmake           # MacPorts
    brew install cmake                # Homebrew
    sudo apt-get install cmake        # apt
    ```

3. Configure, build, and install SUNDIALS:

    ```
    mkdir install build
    cd build
    cmake ../src
    ccmake .            # with apt you may need to install this separately
    ```

4.  Use the ccmake interface to set values similar to those below.
Make sure you type "c" to configure once you have entered these values, then "g" to generate and exit.
Note: specify the same C compiler you used to install PETSc (probably "gcc"):

    ```
    CMAKE_C_COMPILER: gcc
    CMAKE_INSTALL_PREFIX: ../install
    EXAMPLES_INSTALL_PATH: ../install/examples
    SUNDIALS_PRECISION: quadruple
    ```

5. Make and install:

    ```
    make && make install
    ```

#### 4.2.2 Install PETSc with quadruple precision


6. Download PETSc. It must be this specific version as given below::

    ```
    cd /somewhere/to/install
    git clone https://gitlab.com/petsc/petsc --depth=1 -b psanan/ts-sundials-dense-2 petsc-quad-direct
    ```

7. Change directories:

    ```
    cd petsc-quad-direct
    ```

8. Configure PETSc using the following command.  Crucially, in the next step we point PETSc to the quadruple precision installation of SUNDIALS that we just created (change /somewhere/to/install to the place that you installed SUNDIALS):

    ```
    ./configure --with-debugging=0 --with-fc=0 --with-cxx=0 --with-cc=gcc --with-precision=__float128 --with-sundials=1 --with-sundials-dir=/somewhere/to/install/sundials-quad/install --download-mpich --download-f2cblaslapack --COPTFLAGS="-g -O3" --CXXOPTFLAGS="-g -O3"
    ```

9. Follow the terminal instructions to complete the installation of PETSc.  You can copy-paste the commands returned to you in the terminal window.  Make note of `PETSC_DIR` and `PETSC_ARCH`, which are also reported in the terminal window.

10. In your environment, set `PETSC_DIR` and `PETSC_ARCH` to the PETSc installation.  `PETSC_ARCH` will look something like arch-xxx-yyy (e.g. arch-darwin-c-opt).  This completes the setup of PETSc:

    ```
    export PETSC_DIR=/somewhere/to/install/petsc-quad-direct
    export PETSC_ARCH=arch-xxx-yyy
    ```

#### 4.2.3 Install SPIDER

11. Now download SPIDER:

    ```
    cd /somewhere/to/install
    git clone git@bitbucket.org:djbower/spider.git
    cd spider
    ```

12. Make SPIDER:

    ```
    make clean
    make -j
    ```

13. Test basic functionality:

    ```
    make test
    ```

You should now be ready to use the code!

## 5. Other


#### 5.1 Extended notes

There are extended notes located in `notes/` that are useful for understanding the methodology and source code of SPIDER.  You can compile `notes.tex` using `pdflatexmk` or `pdflatex`.

## Copyright

<<<<<<< HEAD
There are python scripts in `py3/` that can be used and adapted to interrogate and plot SPIDER output.

## Copyright

=======
>>>>>>> 64874619
See [The included license](COPYING).
Copyright 2021 Daniel J. Bower and Patrick Sanan<|MERGE_RESOLUTION|>--- conflicted
+++ resolved
@@ -284,12 +284,5 @@
 
 ## Copyright
 
-<<<<<<< HEAD
-There are python scripts in `py3/` that can be used and adapted to interrogate and plot SPIDER output.
-
-## Copyright
-
-=======
->>>>>>> 64874619
 See [The included license](COPYING).
 Copyright 2021 Daniel J. Bower and Patrick Sanan