/*
Parameter Management

Parameters should only ever be set by the functions in this file. That is, everywhere else they should be considered read-only.

Custom PETSc command line options should only ever be parsed during the populate of the Parameters struct here.
*/

#include "parameters.h"
#include "ctx.h"
#include "eos.h"
#include "eos_composite.h"
#include "util.h"

static PetscErrorCode VolatileParametersCreate( VolatileParameters * );
static PetscErrorCode RadionuclideParametersCreate( RadionuclideParameters * );
static PetscErrorCode AtmosphereParametersSetFromOptions( Parameters, const ScalingConstants, const FundamentalConstants );

static PetscErrorCode ScalingConstantsSet( ScalingConstants SC, PetscReal RADIUS, PetscReal MASS, PetscReal ENTROPY, PetscReal PRESSURE, PetscReal VOLATILE )
{
    /* constants used to scale the physical problem are largely chosen based on numerical considerations.
       Factors of 4 pi associated with spherical geometry are excluded, but are reintroduced in output
       routines to give the correct (meaningful) physical values */

    PetscScalar SQRTST;

    PetscFunctionBeginUser;

    /* these 5 scaling constants can be set by the user, and the others
       subsequently derived */
    SC->RADIUS    = RADIUS; // m
    SC->MASS      = MASS; // kg
    SC->ENTROPY   = ENTROPY; // (specific) J/kg/K
    SC->PRESSURE  = PRESSURE; // Pa
    SC->VOLATILE  = VOLATILE;
    /* below are derived from above */
    /* note: factors of 4 pi are excluded */
    SC->AREA      = PetscSqr( SC->RADIUS ); // m^2
    SC->VOLUME    = SC->AREA * SC->RADIUS; // m^3
    SC->TEMP      = SC->PRESSURE * SC->VOLUME / ( SC->ENTROPY * SC->MASS ); // K
    SQRTST = PetscSqrtScalar( SC->ENTROPY * SC->TEMP );
    SC->DENSITY   = SC->PRESSURE / ( SC->ENTROPY * SC->TEMP ); // kg/m^3
    SC->TIME      = SC->RADIUS / SQRTST; // s
    SC->TIMEYRS   = SC->TIME / (60.0*60.0*24.0*365.25); // years
    SC->SENERGY   = SC->ENTROPY * SC->TEMP; // J/kg
    SC->ENERGY    = SC->SENERGY * SC->MASS; // J
    SC->POWER     = SC->ENERGY / SC->TIME; // W
    SC->FLUX      = SC->POWER / SC->AREA; // W/m^2
    SC->DPDR      = SC->PRESSURE / SC->RADIUS; // Pa/m
    SC->GRAVITY   = SC->ENTROPY * SC->TEMP / SC->RADIUS; // m/s^2
    SC->KAPPA     = SC->RADIUS * SQRTST; // m^2/s
    SC->DSDP      = SC->ENTROPY / SC->PRESSURE; // K/Pa
    SC->DSDR      = SC->ENTROPY / SC->RADIUS; // J/kg/K/m
    SC->DTDP      = SC->TEMP / SC->PRESSURE; // K/Pa
    SC->DTDR      = SC->TEMP / SC->RADIUS; // K/m
    SC->GSUPER    = SC->GRAVITY * SC->DTDR;
    SC->VISC      = SC->DENSITY * SC->KAPPA; // Pa.s
    SC->LOG10VISC = PetscLog10Real( SC->VISC ); // log10(Pa.s)
    SC->COND      = SC->ENTROPY * SC->DENSITY * SC->KAPPA; // W/m/K
    SC->SIGMA     = SC->FLUX * 1.0 / PetscPowScalar( SC->TEMP, 4.0 ); // W/m^2/K^4
    SC->HEATGEN   = PetscPowScalar( SC->ENTROPY*SC->TEMP, 3.0/2.0 ) / SC->RADIUS; // W/kg

    PetscFunctionReturn(0);
}


static PetscErrorCode ScalingConstantsSetFromOptions( ScalingConstants SC )
{
    PetscErrorCode ierr;
    PetscScalar RADIUS0, ENTROPY0, MASS0, PRESSURE0, VOLATILE0;

    PetscFunctionBeginUser;

    ierr = PetscOptionsGetPositiveScalar("-radius0",&RADIUS0,1.0E7,NULL);CHKERRQ(ierr); // m
    ierr = PetscOptionsGetPositiveScalar("-entropy0",&ENTROPY0,1.0E3,NULL);CHKERRQ(ierr); // J/kg/K
    ierr = PetscOptionsGetPositiveScalar("-mass0",&MASS0,1.0E17,NULL);CHKERRQ(ierr); // K
    ierr = PetscOptionsGetPositiveScalar("-pressure0",&PRESSURE0,1.0E7,NULL);CHKERRQ(ierr); // Pa
    /* volatile0 can be set a priori, since it scales the abundance by mass of a volatile
       to its scaled partial pressure.  Since most Henry coefficients are around 1E-6 to 1E-1
       this value can usually be assumed to be around 1.0E-10 when acccounting for the conversion
       from mass fraction to ppmw (which introduces an extra factor of 1E6) */
    ierr = PetscOptionsGetPositiveScalar("-volatile0",&VOLATILE0,1.0E-10,NULL);CHKERRQ(ierr);
    ierr = ScalingConstantsSet(SC,RADIUS0,MASS0,ENTROPY0,PRESSURE0,VOLATILE0);CHKERRQ(ierr);

    PetscFunctionReturn(0);
}

static PetscErrorCode RadionuclideParametersSetFromOptions(RadionuclideParameters Rp, const ScalingConstants SC)
{
    PetscErrorCode ierr;
    char           buf[1024]; /* max size */

    PetscFunctionBeginUser;

    /* Accept -prefix_YYY to populate vp->YYY. Most are required and an error is thrown
       if they are missing. Note that this code has a lot of duplication */
    ierr = PetscSNPrintf(buf,sizeof(buf),"%s%s%s","-",Rp->prefix,"_t0");CHKERRQ(ierr);
    ierr = PetscOptionsGetPositiveScalar(buf,&Rp->t0,0.0,NULL);CHKERRQ(ierr); // years
    Rp->t0 /= SC->TIMEYRS;

    ierr = PetscSNPrintf(buf,sizeof(buf),"%s%s%s","-",Rp->prefix,"_abundance");CHKERRQ(ierr);
    ierr = PetscOptionsGetPositiveScalar(buf,&Rp->abundance,0.0,NULL);CHKERRQ(ierr); // fractional

    ierr = PetscSNPrintf(buf,sizeof(buf),"%s%s%s","-",Rp->prefix,"_concentration");CHKERRQ(ierr);
    ierr = PetscOptionsGetPositiveScalar(buf,&Rp->concentration,0.0,NULL);CHKERRQ(ierr); // ppmw
    Rp->concentration *= 1.0E-6; // to mass fraction

    ierr = PetscSNPrintf(buf,sizeof(buf),"%s%s%s","-",Rp->prefix,"_heat_production");CHKERRQ(ierr);
    ierr = PetscOptionsGetPositiveScalar(buf,&Rp->heat_production,0.0,NULL);CHKERRQ(ierr); // W/kg
    Rp->heat_production /= SC->HEATGEN;

    ierr = PetscSNPrintf(buf,sizeof(buf),"%s%s%s","-",Rp->prefix,"_half_life");CHKERRQ(ierr);
    ierr = PetscOptionsGetPositiveScalar(buf,&Rp->half_life,0.0,NULL);CHKERRQ(ierr); // years /* undefined problem with zero? */
    Rp->half_life /= SC->TIMEYRS;

    PetscFunctionReturn(0);
}

static PetscErrorCode VolatileParametersSetFromOptions(VolatileParameters vp, const AtmosphereParameters Ap, const ScalingConstants SC, const FundamentalConstants FC)
{
    PetscErrorCode ierr;
    char           buf[1024]; /* max size */
    PetscBool      set;

    PetscFunctionBeginUser;
    /* Accept -prefix_YYY to populate vp->YYY. Most are required and an error is thrown
       if they are missing. Note that this code has a lot of duplication */
    ierr = PetscSNPrintf(buf,sizeof(buf),"%s%s%s","-",vp->prefix,"_initial_total_abundance");CHKERRQ(ierr);
    ierr = PetscOptionsGetPositiveScalar(buf,&vp->initial_total_abundance,0.0,NULL);CHKERRQ(ierr);
    vp->initial_total_abundance /= 1.0E6 * SC->VOLATILE;

    ierr = PetscSNPrintf(buf,sizeof(buf),"%s%s%s","-",vp->prefix,"_initial_ocean_moles");CHKERRQ(ierr);
    ierr = PetscOptionsGetPositiveScalar(buf,&vp->initial_ocean_moles,0.0,NULL);CHKERRQ(ierr);

    /* used either to set the pressure to this value for the ic, or alternatively
       used as the initial guess to solve for the pressure to match the initial
       total abundance accounting for reactions */
    ierr = PetscSNPrintf(buf,sizeof(buf),"%s%s%s","-",vp->prefix,"_initial_atmos_pressure");CHKERRQ(ierr);
    /* default value below is to recover original behaviour, but can be updated */
    ierr = PetscOptionsGetPositiveScalar(buf,&vp->initial_atmos_pressure,0.1*SC->PRESSURE,NULL);CHKERRQ(ierr);
    vp->initial_atmos_pressure /= SC->PRESSURE;

    ierr = PetscSNPrintf(buf,sizeof(buf),"%s%s%s","-",vp->prefix,"_kdist");CHKERRQ(ierr);
    ierr = PetscOptionsGetPositiveScalar(buf,&vp->kdist,0.0,NULL);CHKERRQ(ierr);

    ierr = PetscSNPrintf(buf,sizeof(buf),"%s%s%s","-",vp->prefix,"_kabs");CHKERRQ(ierr);
    ierr = PetscOptionsGetPositiveScalar(buf,&vp->kabs,0.0,NULL);CHKERRQ(ierr);
    vp->kabs *= SC->DENSITY * SC->RADIUS;

    ierr = PetscSNPrintf(buf,sizeof(buf),"%s%s%s","-",vp->prefix,"_SOLUBILITY");CHKERRQ(ierr);
    ierr = PetscOptionsGetPositiveInt(buf,&vp->SOLUBILITY,1,NULL);CHKERRQ(ierr); // Modified Henry's law

    ierr = PetscSNPrintf(buf,sizeof(buf),"%s%s%s","-",vp->prefix,"_henry_pow");CHKERRQ(ierr);
    ierr = PetscOptionsGetPositiveScalar(buf,&vp->henry_pow,1.0,NULL);CHKERRQ(ierr);

    ierr = PetscSNPrintf(buf,sizeof(buf),"%s%s%s","-",vp->prefix,"_henry");CHKERRQ(ierr);
    /* default is no dissolved volatile content */
    ierr = PetscOptionsGetPositiveScalar(buf,&vp->henry,0.0,NULL);CHKERRQ(ierr);
    /* ensure that V->dxdp calculation does not return NaN when vp->henry is zero */
    if(vp->henry == 0){
      vp->henry_pow = 1.0;
    }
    vp->henry /= 1.0E6 * SC->VOLATILE * PetscPowScalar(SC->PRESSURE, -1.0/vp->henry_pow);

    /* TODO: could have a loop for solubility input parameters, rather than manually incrementing
       them as done here.  This is prototyping for Paolo Sossi's H2-H2O solubility law */
    ierr = PetscSNPrintf(buf,sizeof(buf),"%s%s%s","-",vp->prefix,"_henry_pow2");CHKERRQ(ierr);
    ierr = PetscOptionsGetPositiveScalar(buf,&vp->henry_pow2,1.0,NULL);CHKERRQ(ierr);
    ierr = PetscSNPrintf(buf,sizeof(buf),"%s%s%s","-",vp->prefix,"_henry2");CHKERRQ(ierr);
    /* default is no dissolved volatile content */
    ierr = PetscOptionsGetPositiveScalar(buf,&vp->henry2,0.0,NULL);CHKERRQ(ierr);
    if(vp->henry2 == 0){
      vp->henry_pow2 = 1.0;
    }
    vp->henry2 /= 1.0E6 * SC->VOLATILE * PetscPowScalar(SC->PRESSURE, -1.0/vp->henry_pow2);
    /* end of Paolo Sossi prototype */

    ierr = PetscSNPrintf(buf,sizeof(buf),"%s%s%s","-",vp->prefix,"_molar_mass");CHKERRQ(ierr);
    ierr = PetscOptionsGetPositiveScalar(buf,&vp->molar_mass,0.0,&set);CHKERRQ(ierr);
    /* there is no way to pick a suitable default, so force the user to specify */
    if (!set) SETERRQ1(PETSC_COMM_WORLD,PETSC_ERR_ARG_NULL,"Missing argument: %s",buf);
    /* in principle, we could fully non-dimensionalise using Avogadro's constant, but then
       the per-particle value would be 23 orders of magnitude less than this value */
    vp->molar_mass /= SC->MASS;

    /* escape related */
    vp->jeans_value = 0.0;
    ierr = PetscSNPrintf(buf,sizeof(buf),"%s%s%s","-",vp->prefix,"_jeans_value");CHKERRQ(ierr);
    ierr = PetscOptionsGetScalar(NULL,NULL,buf,&vp->jeans_value,NULL);CHKERRQ(ierr);

    ierr = PetscSNPrintf(buf,sizeof(buf),"%s%s%s","-",vp->prefix,"_R_thermal_escape_value");CHKERRQ(ierr);
    ierr = PetscOptionsGetPositiveScalar(buf,&vp->R_thermal_escape_value,0.0,NULL);CHKERRQ(ierr);

    ierr = PetscSNPrintf(buf,sizeof(buf),"%s%s%s","-",vp->prefix,"_constant_escape_value");CHKERRQ(ierr);
    /* in principle, could have negative escape to add atmospheric material (e.g. from an external source) */
    ierr = PetscOptionsGetPositiveScalar(buf,&vp->constant_escape_value,0.0,NULL);CHKERRQ(ierr);
    vp->constant_escape_value *= SC->TIME / (SC->VOLATILE * SC->MASS);
    /* recall that the code ignores the 4.0*pi prefactor, and it is reintroduced for output only */
    vp->constant_escape_value /= 4.0 * PETSC_PI;

    /* for Zahnle et al. (2019), Eqn. 3, can precompute many factors to then multiply by
       the volume mixing ratio (of H2) which evolves during the evolution */
    /* get prefactor */
    ierr = PetscSNPrintf(buf,sizeof(buf),"%s%s%s","-",vp->prefix,"_R_zahnle_escape_value");CHKERRQ(ierr);
    ierr = PetscOptionsGetPositiveScalar(buf,&vp->R_zahnle_escape_value,0.0,NULL);CHKERRQ(ierr);
    /* the value provided by the user is a non-dimensional multipler (must be
       unity to recover the original expression, and zero will turn it off for this
       volatile) */
    /* non-dimensional scaling */
    vp->R_zahnle_escape_value *= PetscSqr(SC->RADIUS) * SC->TIME / ( SC->VOLATILE * FC->AVOGADRO );
    /* Zahnle et al. (2019), factors from Eqn 3 */
    /* if solar_xuv_factor eventually time dependent, will need to move calculation
       into the time-stepper */
    vp->R_zahnle_escape_value *= Ap->solar_xuv_factor;
    vp->R_zahnle_escape_value /= PetscSqrtScalar( 1.0 + 0.006*PetscSqr(Ap->solar_xuv_factor) );
    vp->R_zahnle_escape_value *= PetscSqr(*Ap->radius_ptr); /* at planetary radius (approx) */
    /* 10^16 since need units of m^-2 and not cm^-2 */
    vp->R_zahnle_escape_value *= PetscPowScalar(10.0,16) * vp->molar_mass; /* mass flux */
    /* to compute escape flux, just need to multiply above by mixing ratio (of H2),
       which evolves during the evolution */

    ierr = PetscSNPrintf(buf,sizeof(buf),"%s%s%s","-",vp->prefix,"_cross_section");CHKERRQ(ierr);
    ierr = PetscOptionsGetPositiveScalar(buf,&vp->cross_section,1.0E-18,NULL);CHKERRQ(ierr); // m^2, Johnson et al. (2015), N2+N2 collisions
    vp->cross_section /= SC->AREA;

    ierr = PetscSNPrintf(buf,sizeof(buf),"%s%s%s","-",vp->prefix,"_poststep_change");CHKERRQ(ierr);
    vp->poststep_change = -1; // fractional (negative value is OFF)
    ierr = PetscOptionsGetScalar(NULL,NULL,buf,&vp->poststep_change,&set);CHKERRQ(ierr);

    PetscFunctionReturn(0);
}

/*
This function (and subfunctions) should be the only place that
custom command-line parameters (those not defined by PETSc) should be accessed.

Parameters are specified by the user in dimensional (unscaled) form,
but they are all stored in non-dimensional (scaled) form.
*/

PetscErrorCode ParametersSetFromOptions(Parameters P)
{
  PetscErrorCode             ierr;
  FundamentalConstants const FC = P->fundamental_constants;
  ScalingConstants const     SC = P->scaling_constants;

  PetscFunctionBegin;

  /* Constants (scalings) must be set first, as they are used to scale
     other parameters */
  /* since this sets constants, cannot use C shorthand above which is read only */
  ierr = ScalingConstantsSetFromOptions( P->scaling_constants );CHKERRQ(ierr);

  ierr = FundamentalConstantsSet( P->fundamental_constants, SC );CHKERRQ(ierr);

  /* Must set EOS after setting constants, but before boundary conditions
     since EOS might be required to map temperature to entropy
     and vice versa for boundary conditions */

  /* For each entry in parameters, we set a default value and immediately scale it.
     Dimensional/unscaled quantities are not explicitly stored.
     All SI units unless non-dimensional.
     */

  /* Time frame parameters */
  P->maxsteps    = 100000000; /* Effectively infinite */

  P->nstepsmacro = 2;
  ierr = PetscOptionsGetInt(NULL,NULL,"-nstepsmacro",&P->nstepsmacro,NULL);CHKERRQ(ierr);

  /* initial macro step (starting) */
  P->stepmacro = 0;
  ierr = PetscOptionsGetInt(NULL,NULL,"-stepmacro",&P->stepmacro,NULL);CHKERRQ(ierr);

  /* start time (years) P->t0 is set further down, since it may
     acquire a value from a restart value */

  /* step time (years) */
  P->dtmacro = 100;
  ierr = PetscOptionsGetReal(NULL,NULL,"-dtmacro",&P->dtmacro,NULL);CHKERRQ(ierr);
  P->dtmacro /= SC->TIMEYRS; // non-dimensional for time stepping

  /* Grid parameters */
  ierr = PetscOptionsGetPositiveInt("-n",&P->numpts_b,200,NULL);CHKERRQ(ierr);
  if( P->numpts_b<2 ){
      SETERRQ1(PETSC_COMM_WORLD,PETSC_ERR_ARG_OUTOFRANGE,"numpts_b must >= 2 (currently %d)",P->numpts_b);
  }
  P->numpts_s = P->numpts_b - 1;

  /* this allows backward compatibility with older versions of the code
     that worked directly with radius coordinates, rather than mass coordinates */
  P->MASS_COORDINATES = PETSC_TRUE;
  ierr = PetscOptionsGetBool(NULL,NULL,"-MASS_COORDINATES",&P->MASS_COORDINATES,NULL);CHKERRQ(ierr);

  /* RollBack and PostStep options */
  P->rollBackActive = PETSC_FALSE;
  ierr = PetscOptionsGetBool(NULL,NULL,"-activate_rollback",&P->rollBackActive,NULL);CHKERRQ(ierr);
  P->postStepActive = PETSC_FALSE;
  ierr = PetscOptionsGetBool(NULL,NULL,"-activate_poststep",&P->postStepActive,NULL);CHKERRQ(ierr);

  /* Output Options */
  P->monitor = PETSC_TRUE;
  ierr = PetscStrcpy(P->outputDirectory,"output");CHKERRQ(ierr);
  ierr = PetscOptionsGetString(NULL,NULL,"-outputDirectory",P->outputDirectory,PETSC_MAX_PATH_LEN,NULL);CHKERRQ(ierr);

  /* radius of planet (m) */
  ierr = PetscOptionsGetPositiveScalar("-radius",&P->radius,6371000.0,NULL);CHKERRQ(ierr); // m
  P->radius /= SC->RADIUS;

  /* core radius relative to physical radius i.e. radius */
  /* therefore, scaled (code) core radius is P->coresize * P->radius
     and actual physical core radius is P->coresize * P->radius * SC->RADIUS */
  ierr = PetscOptionsGetPositiveScalar("-coresize",&P->coresize,0.55,NULL);CHKERRQ(ierr); // Earth core radius

  ierr = PetscOptionsGetPositiveInt("-mixing_length",&P->mixing_length,1,NULL);CHKERRQ(ierr);
  if( P->mixing_length==1 ){
      /* See fig. 2 in Kamata (2018), JGR */
      /* defaults below are for conventional mixing length (distance to nearest boundary) */
      ierr = PetscOptionsGetPositiveScalar("-mixing_length_peak_location",&P->mixing_length_a,0.5,NULL);CHKERRQ(ierr);
      ierr = PetscOptionsGetPositiveScalar("-mixing_length_peak_amplitude",&P->mixing_length_b,0.5,NULL);CHKERRQ(ierr);
  }
  else if( P->mixing_length==2 ){
      /* if P->mixing_length==2 then mixing length is constant, and these values are not required */
      P->mixing_length_a = 0.0;
      P->mixing_length_b = 0.0;
  }
  else{
      SETERRQ1(PETSC_COMM_WORLD,PETSC_ERR_ARG_OUTOFRANGE,"-mixing_length must be 1 or 2 (not %d)",P->mixing_length);
  }

  /* option to include a mid-mantle layer
     this is non-dimensional fractional radius, as with coresize
     note this only influences the radial mixing length (not viscosity etc.) */
  {
    PetscBool set;
    ierr = PetscOptionsGetPositiveScalar("-layer_interface_radius",&P->layer_interface_radius,P->coresize,&set);CHKERRQ(ierr);
    if(set){
      if( (P->layer_interface_radius < P->coresize || P->layer_interface_radius > 1.0) ){
        SETERRQ1(PETSC_COMM_WORLD,PETSC_ERR_ARG_OUTOFRANGE,"-layer_interface_radius %f must be greater than -coresize and less than 1.0",P->layer_interface_radius);
      }
    }
  }

  P->Mg_Si0 = 0.0;
  ierr = PetscOptionsGetScalar(NULL,NULL,"-Mg_Si0",&P->Mg_Si0,NULL);CHKERRQ(ierr);
  P->Mg_Si1 = 0.0;
  ierr = PetscOptionsGetScalar(NULL,NULL,"-Mg_Si1",&P->Mg_Si1,NULL);CHKERRQ(ierr);

  /* initial condition for interior */
  ierr = PetscOptionsGetPositiveInt("-IC_INTERIOR",&P->IC_INTERIOR,1,NULL);CHKERRQ(ierr);

  ierr = PetscStrcpy(P->ic_interior_filename,"restart.json");CHKERRQ(ierr);

  if ( P->IC_INTERIOR==2 ){
    ierr = PetscOptionsGetString(NULL,NULL,"-ic_interior_filename",P->ic_interior_filename,PETSC_MAX_PATH_LEN,NULL);CHKERRQ(ierr);
  }

  /* start time (years) */
  P->t0 = 0.0;
  PetscScalar t0 = 0.0;
  PetscBool t0_set = PETSC_FALSE;
  ierr = PetscOptionsGetReal(NULL,NULL,"-t0",&t0,&t0_set);CHKERRQ(ierr);
  if( t0_set ) P->t0 = t0;
  P->t0 /= SC->TIMEYRS; // non-dimensional for time stepping

  /* P->t0 could be subsequently overwritten by set_ic_interior() */

  P->ic_melt_pressure = 30.0; // GPa
  if ( P->IC_INTERIOR==3 ){
    ierr = PetscOptionsGetScalar(NULL,NULL,"-ic_melt_pressure",&P->ic_melt_pressure,NULL);CHKERRQ(ierr);
  }

  /* initial entropy at top of adiabat (J/kg/K) */
  P->ic_adiabat_entropy = 3052.885602072091;
  ierr = PetscOptionsGetScalar(NULL,NULL,"-ic_adiabat_entropy",&P->ic_adiabat_entropy,NULL);CHKERRQ(ierr);
  P->ic_adiabat_entropy /= SC->ENTROPY;

  /* initial entropy gradient (J/kg/K/m) */
  P->ic_dsdr = -4.6978890285209187e-07;
  ierr = PetscOptionsGetScalar(NULL,NULL,"-ic_dsdr",&P->ic_dsdr,NULL);CHKERRQ(ierr);
  P->ic_dsdr /= SC->DSDR;

  /* initial entropy at the surface */
  P->ic_surface_entropy = -1;
  ierr = PetscOptionsGetScalar(NULL,NULL,"-ic_surface_entropy",&P->ic_surface_entropy,NULL);CHKERRQ(ierr);
  if( P->ic_surface_entropy > 0.0 ){
    P->ic_surface_entropy /= SC->ENTROPY;
  }

  /* initial entropy at the core-mantle boundary */
  P->ic_core_entropy = -1;
  ierr = PetscOptionsGetScalar(NULL,NULL,"-ic_core_entropy",&P->ic_core_entropy,NULL);CHKERRQ(ierr);
  if( P->ic_core_entropy > 0.0 ){
    P->ic_core_entropy /= SC->ENTROPY;
  }

  /* eos for determining mapping between radius and mass coordinate */
  ierr = EOSCreate(&P->eos_mesh, SPIDER_EOS_ADAMSWILLIAMSON);CHKERRQ(ierr);
  ierr = EOSSetUpFromOptions( P->eos_mesh, "adams_williamson", FC, SC );CHKERRQ(ierr);

  /* grain size (m) */
  P->grain = 1.0E-3;
  ierr = PetscOptionsGetScalar(NULL,NULL,"-grain",&P->grain,NULL);CHKERRQ(ierr);
  P->grain /= SC->RADIUS;

  /* gravity (m/s^2), must be negative */
  P->gravity = -10.0;
  ierr = PetscOptionsGetScalar(NULL,NULL,"-gravity",&P->gravity,NULL);CHKERRQ(ierr);
  P->gravity /= SC->GRAVITY;

  /* melt fraction threshold for rheology */
  P->phi_critical = 0.4; // non dimensional
  ierr = PetscOptionsGetScalar(NULL,NULL,"-phi_critical",&P->phi_critical,NULL);CHKERRQ(ierr);
  /* melt fraction transition width for rheology */
  P->phi_width = 0.15; // non dimensional
  ierr = PetscOptionsGetScalar(NULL,NULL,"-phi_width",&P->phi_width,NULL);CHKERRQ(ierr);

  /* core density (kg/m^3) */
  P->rho_core = 10738.332568062382;
  ierr = PetscOptionsGetScalar(NULL,NULL,"-rho_core",&P->rho_core,NULL);CHKERRQ(ierr);
  P->rho_core /= SC->DENSITY;

  /* core mass (calculated, non-dimensional scaled mass) */
  P->coremass = 1.0/3.0 * PetscPowScalar( P->coresize, 3.0) * PetscPowScalar( P->radius, 3.0 );
  P->coremass *= P->rho_core;

  /* heat capacity of core (J/kg/K) */
  P->cp_core = 880.0;
  ierr = PetscOptionsGetScalar(NULL,NULL,"-cp_core",&P->cp_core,NULL);CHKERRQ(ierr);
  P->cp_core /= SC->ENTROPY;

  /* mass-weighted average core temperature as a fraction */
  /* of CMB temperature (non-dimensional) */
  P->tfac_core_avg = 1.147;

  /* viscosity cut-offs */
  P->log10visc_min = -1.0;
  ierr = PetscOptionsGetScalar(NULL,NULL,"-log10visc_min",&P->log10visc_min,NULL);CHKERRQ(ierr);
  if( P->log10visc_min > 0.0 ){
      P->log10visc_min -= SC->LOG10VISC;
  }
  P->log10visc_max = -1.0;
  ierr = PetscOptionsGetScalar(NULL,NULL,"-log10visc_max",&P->log10visc_max,NULL);CHKERRQ(ierr);
  if( P->log10visc_max > 0.0 ){
      P->log10visc_max -= SC->LOG10VISC;
  }

  /* option to scale eddy diffusivities for temperature and chemistry, or set as constants */
  P->eddy_diffusivity_thermal = 1.0;
  ierr = PetscOptionsGetScalar(NULL,NULL,"-eddy_diffusivity_thermal",&P->eddy_diffusivity_thermal,NULL);CHKERRQ(ierr);
  /* if input is negative, then set as constant.  Retain negative sign to use as flag */
  if( P->eddy_diffusivity_thermal < 0.0){
    /* must scale */
    P->eddy_diffusivity_thermal /= SC->KAPPA;
  }
  /* otherwise, we just scale the calculated eddy diffusivity by the user-specified constant */

  P->eddy_diffusivity_chemical = 1.0;
  ierr = PetscOptionsGetScalar(NULL,NULL,"-eddy_diffusivity_chemical",&P->eddy_diffusivity_chemical,NULL);CHKERRQ(ierr);
  /* if input is negative, then set as constant.  Retain negative sign to use as flag */
  if( P->eddy_diffusivity_chemical < 0.0){
    /* must scale */
    P->eddy_diffusivity_chemical /= SC->KAPPA;
  }
  /* otherwise, we just scale the calculated eddy diffusivity by the user-specified constant */

  /* viscous lid added by Rob Spaargaren */
  P->VISCOUS_LID = 0;
  ierr = PetscOptionsGetInt(NULL,NULL,"-VISCOUS_LID",&P->VISCOUS_LID,NULL);CHKERRQ(ierr);
  P->lid_log10visc = 0.0;
  P->lid_thickness = 0.0; /* metres */
  if ( P->VISCOUS_LID ){
      ierr = PetscOptionsGetScalar(NULL,NULL,"-lid_log10visc",&P->lid_log10visc,NULL);CHKERRQ(ierr);
      ierr = PetscOptionsGetScalar(NULL,NULL,"-lid_thickness",&P->lid_thickness,NULL);CHKERRQ(ierr);
      P->lid_thickness /= SC->RADIUS;
  }

  /* core boundary condition */
  P->CORE_BC=MO_CORE_TYPE_COOLING;
  {
    PetscInt  CORE_BC = 0;
    PetscBool CORE_BCset = PETSC_FALSE;
    ierr = PetscOptionsGetInt(NULL,NULL,"-CORE_BC",&CORE_BC,&CORE_BCset);CHKERRQ(ierr);
    if( CORE_BCset ) P->CORE_BC = CORE_BC;
  }
  P->core_bc_value = 0.0;
  ierr = PetscOptionsGetScalar(NULL,NULL,"-core_bc_value",&P->core_bc_value,NULL);CHKERRQ(ierr);
  /* this switch is kept for legacy purposes, but the universal boundary condition for the CMB
     could in principle (in the future) be controlled by a single parameter:
         P->core_bc_value = -1 would be isothermal (Ecmb = Ecore)
         P->core_bc_value = 0 would be simple core cooling (no core heat flux)
         P->core_bc_value > 0 would be prescribed heat flux from core into mantle */
  switch( P->CORE_BC ){
    case 1:
      // CORE_BC = MO_CORE_TYPE_COOLING: simple core cooling
      P->core_bc_value = 0.0;
      break;
    case 2:
      // CORE_BC = MO_CORE_TYPE_HEAT_FLUX: heat flux (prescribed)
      P->core_bc_value /= SC->FLUX;
      break;
    case 3:
      /* CORE_BC = MO_CORE_TYPE_ENTROPY: entropy
         do nothing */
      break;
    default:
      SETERRQ1(PETSC_COMM_WORLD,PETSC_ERR_SUP,"Unsupported CORE_BC value %d provided",P->CORE_BC);
      break;
  }

  /* Look for command-line option to determine number of radionuclides
     and options prefix for each e.g. -radionuclides_names al26, k40 */
  P->n_radionuclides = 0;
  {
    char      *prefixes[SPIDER_MAX_RADIONUCLIDES];
    PetscInt  n_radionuclides = SPIDER_MAX_RADIONUCLIDES;
    PetscBool set;

    ierr = PetscOptionsGetStringArray(NULL,NULL,"-radionuclide_names",prefixes,&n_radionuclides,&set);CHKERRQ(ierr);
    if (set) { 
      PetscInt r;

      P->n_radionuclides = n_radionuclides;
      for (r=0; r<P->n_radionuclides; ++r) {
        ierr = RadionuclideParametersCreate(&P->radionuclide_parameters[r]);CHKERRQ(ierr);
        ierr = PetscStrncpy(P->radionuclide_parameters[r]->prefix,prefixes[r],sizeof(P->radionuclide_parameters[r]->prefix));CHKERRQ(ierr);
        ierr = PetscFree(prefixes[r]);CHKERRQ(ierr);
        ierr = RadionuclideParametersSetFromOptions(P->radionuclide_parameters[r], SC);CHKERRQ(ierr);
      }
    }
  }


  /* Look for command-line option to determine number of phases
     and options prefix for each e.g. -phase_names melt,solid */
  P->n_phases = 0;
  {
    char      *prefixes[SPIDER_MAX_PHASES];
    PetscInt   n_phases = SPIDER_MAX_PHASES;
    PetscBool  set;

    ierr = PetscOptionsGetStringArray(NULL,NULL,"-phase_names",prefixes,&n_phases,&set);CHKERRQ(ierr);
    /* If there is a single phase, use this "pure" EOS. If there are two phases,
       form a composite, assuming melt,solid ordering */
    if (set) { 
      P->n_phases = n_phases;
      if (P->n_phases > SPIDER_MAX_PHASES) SETERRQ2(PETSC_COMM_WORLD,PETSC_ERR_SUP,"%D phases specified, but the maximum is %D",P->n_phases,SPIDER_MAX_PHASES);
      for (PetscInt r=0; r<P->n_phases; ++r) {
        char buf[1024]; /* max size */
        PetscInt type = 1;

        ierr = PetscSNPrintf(buf,sizeof(buf),"%s%s%s","-",prefixes[r],"_TYPE");CHKERRQ(ierr);
        ierr = PetscOptionsGetInt(NULL,NULL,buf,&type,NULL);CHKERRQ(ierr);
        switch (type) {
          case 1:
            ierr = EOSCreate(&P->eos_phases[r], SPIDER_EOS_LOOKUP);CHKERRQ(ierr);
            break;
          case 2:
            ierr = EOSCreate(&P->eos_phases[r], SPIDER_EOS_RTPRESS);CHKERRQ(ierr);
            break;
          default: SETERRQ1(PETSC_COMM_WORLD,PETSC_ERR_SUP,"Unrecognized type code %D", type);
        }
        ierr = EOSSetUpFromOptions(P->eos_phases[r], prefixes[r], FC, SC);CHKERRQ(ierr);
        ierr = PetscFree(prefixes[r]);CHKERRQ(ierr);
      }
      if (P->n_phases == 1) {
        P->eos = P->eos_phases[0];
      } else if (P->n_phases == 2) {
        ierr = EOSCreate(&P->eos, SPIDER_EOS_COMPOSITE);CHKERRQ(ierr);
        ierr = EOSCompositeSetSubEOS(P->eos, P->eos_phases, P->n_phases);CHKERRQ(ierr);
        ierr = EOSSetUpFromOptions(P->eos, "composite", FC, SC);CHKERRQ(ierr);
      } else SETERRQ(PETSC_COMM_WORLD,PETSC_ERR_SUP,"Only one or two phases are supported");
    } else SETERRQ(PETSC_COMM_WORLD,PETSC_ERR_SUP,"You must supply the -phase_names option");
  }

  /* Energy terms to include */
  P->CONDUCTION = PETSC_TRUE;
  ierr = PetscOptionsGetBool(NULL,NULL,"-CONDUCTION",&P->CONDUCTION,NULL);CHKERRQ(ierr);
  P->CONVECTION = PETSC_TRUE;
  ierr = PetscOptionsGetBool(NULL,NULL,"-CONVECTION",&P->CONVECTION,NULL);CHKERRQ(ierr);
  P->HTIDAL = PETSC_FALSE;
  ierr = PetscOptionsGetBool(NULL,NULL,"-HTIDAL",&P->HTIDAL,NULL);CHKERRQ(ierr);
  P->MIXING = PETSC_TRUE;
  ierr = PetscOptionsGetBool(NULL,NULL,"-MIXING",&P->MIXING,NULL);CHKERRQ(ierr);
  P->SEPARATION = 1;
  ierr = PetscOptionsGetInt(NULL,NULL,"-SEPARATION",&P->SEPARATION,NULL);CHKERRQ(ierr);

  /* separation and mixing only relevant for multiphase systems */
  if( P->n_phases == 1){
      P->MIXING = PETSC_FALSE;
      P->SEPARATION = 0;
  }

  ierr = AtmosphereParametersSetFromOptions( P, SC, FC ); CHKERRQ(ierr);

  PetscFunctionReturn(0);

}

static PetscErrorCode AtmosphereParametersSetFromOptions( Parameters P, const ScalingConstants SC, const FundamentalConstants FC )
{
    PetscErrorCode       ierr;
    AtmosphereParameters Ap = P->atmosphere_parameters;
    PetscInt             v;

    PetscFunctionBeginUser;

    /* initial condition for atmosphere */
    Ap->IC_ATMOSPHERE = 1;
    ierr = PetscOptionsGetInt(NULL,NULL,"-IC_ATMOSPHERE",&Ap->IC_ATMOSPHERE,NULL);CHKERRQ(ierr);

    ierr = PetscStrcpy(Ap->ic_atmosphere_filename,"restart.json"); CHKERRQ(ierr);
    if ( (Ap->IC_ATMOSPHERE==2) || (Ap->IC_ATMOSPHERE==3) ){
        ierr = PetscOptionsGetString(NULL,NULL,"-ic_atmosphere_filename",Ap->ic_atmosphere_filename,PETSC_MAX_PATH_LEN,NULL); CHKERRQ(ierr);
    }

    Ap->SURFACE_BC_ACC = PETSC_FALSE;
    ierr = PetscOptionsGetBool(NULL,NULL,"-SURFACE_BC_ACC",&Ap->SURFACE_BC_ACC,NULL);CHKERRQ(ierr);

    /* (top) surface boundary condition */
    Ap->SURFACE_BC=MO_ATMOSPHERE_TYPE_GREY_BODY;
    {
        PetscInt  SURFACE_BC = 0;
        PetscBool SURFACE_BCset = PETSC_FALSE;
        ierr = PetscOptionsGetInt(NULL,NULL,"-SURFACE_BC",&SURFACE_BC,&SURFACE_BCset);CHKERRQ(ierr);
        if( SURFACE_BCset ) Ap->SURFACE_BC = SURFACE_BC;
    }
    Ap->surface_bc_value = 0.0;
    ierr = PetscOptionsGetScalar(NULL,NULL,"-surface_bc_value",&Ap->surface_bc_value,NULL);CHKERRQ(ierr);
    switch( Ap->SURFACE_BC ){
    case 1:
        /* SURFACE_BC = MO_ATMOSPHERE_TYPE_GREY_BODY: grey-body
           do nothing */
        break;
    case 2:
        /* SURFACE_BC = MO_ATMOSPHERE_TYPE_ZAHNLE: steam atmosphere
           do nothing */
        break;
    case 3:
        /* SURFACE_BC = MO_ATMOSPHERE_TYPE_VOLATILES: self-consistent atmosphere evolution
           using plane-parallel radiative equilibrium model of Abe and Matsui (1985)
           do nothing */
        break;
    case 4:
        /* MO_ATMOSPHERE_TYPE_HEAT_FLUX: heat flux (prescribed) */
        Ap->surface_bc_value /= SC->FLUX;
        break;
    case 5:
        /* SURFACE_BC = MO_ATMOSPHERE_TYPE_ENTROPY: entropy
           do nothing */
        break;
    default:
        SETERRQ1(PETSC_COMM_WORLD,PETSC_ERR_SUP,"Unsupported SURFACE_BC value %d provided",Ap->SURFACE_BC);
        break;
    }

    /* TODO: this should be superseded by a shallow ocean layer treatment */
    //Ap->VISCOUS_MANTLE_COOLING_RATE = PETSC_FALSE;
    //ierr = PetscOptionsGetBool(NULL,NULL,"-VISCOUS_MANTLE_COOLING_RATE",&Ap->VISCOUS_MANTLE_COOLING_RATE,NULL);CHKERRQ(ierr);

    /* emissivity is constant for SURFACE_BC != MO_ATMOSPHERE_TYPE_VOLATILES */
    Ap->emissivity0 = 1.0; // non-dimensional
    ierr = PetscOptionsGetScalar(NULL,NULL,"-emissivity0",&Ap->emissivity0,NULL);CHKERRQ(ierr);

    Ap->THERMAL_ESCAPE = PETSC_FALSE;
    ierr = PetscOptionsGetBool(NULL,NULL,"-THERMAL_ESCAPE",&Ap->THERMAL_ESCAPE,NULL);CHKERRQ(ierr);

    Ap->CONSTANT_ESCAPE = PETSC_FALSE;
    ierr = PetscOptionsGetBool(NULL,NULL,"-CONSTANT_ESCAPE",&Ap->CONSTANT_ESCAPE,NULL);CHKERRQ(ierr);

    /* Zahnle et al. (2019), Eqn 3, accounting for both diffusion limited and
       energy limited flux */
    Ap->ZAHNLE_ESCAPE = PETSC_FALSE;
    ierr = PetscOptionsGetBool(NULL,NULL,"-ZAHNLE_ESCAPE",&Ap->ZAHNLE_ESCAPE,NULL);CHKERRQ(ierr);

    /* for Zahnle et al. (2019), Eqn. 3, need S(t) = F_xuv / F_xuv_present (see Eqn 2) */
    Ap->solar_xuv_factor = 1.0;
    ierr = PetscOptionsGetScalar(NULL,NULL,"-solar_xuv_factor",&Ap->solar_xuv_factor,NULL);CHKERRQ(ierr);

    /* equilibrium temperature of the planet (K) */
    Ap->teqm = 273.0;
    ierr = PetscOptionsGetScalar(NULL,NULL,"-teqm",&Ap->teqm,NULL);CHKERRQ(ierr);
    Ap->teqm /= SC->TEMP;

    Ap->tsurf_poststep_change = -1; // (K) (negative value is OFF)
    ierr = PetscOptionsGetScalar(NULL,NULL,"-tsurf_poststep_change",&Ap->tsurf_poststep_change,NULL);CHKERRQ(ierr);
    Ap->tsurf_poststep_change /= SC->TEMP;

    /* for radiative boundary condition at the top surface
       dT = param_utbl_const * [Surface temperature]**3 */
    Ap->PARAM_UTBL = PETSC_TRUE;
    Ap->param_utbl_const = 1.0e-7;
    ierr = PetscOptionsGetBool(NULL,NULL,"-PARAM_UTBL",&Ap->PARAM_UTBL,NULL);CHKERRQ(ierr);
    ierr = PetscOptionsGetScalar(NULL,NULL,"-param_utbl_const",&Ap->param_utbl_const,NULL);CHKERRQ(ierr);
    if (Ap->PARAM_UTBL){
        Ap->param_utbl_const *= PetscSqr(SC->TEMP);
    } else {
        Ap->param_utbl_const = 0.0;
    }

    /* below here are only used for SURFACE_BC = MO_ATMOSPHERE_TYPE_VOLATILES */

    /* atmosphere reference pressure (Pa) */
    Ap->P0 = 101325.0; // Pa (= 1 atm)
    ierr = PetscOptionsGetScalar(NULL,NULL,"-P0",&Ap->P0,NULL);CHKERRQ(ierr);
    Ap->P0 /= SC->PRESSURE;

    Ap->gravity_ptr = &P->gravity;
    Ap->radius_ptr = &P->radius;
    Ap->VOLATILE_ptr = &SC->VOLATILE;

    /* Look for command-line option to determine number of volatiles
       and options prefix for each, e.g -volatile_names CO2,H2O */
    Ap->n_volatiles = 0;
    {
      char      *prefixes[SPIDER_MAX_VOLATILE_SPECIES];
      PetscInt  n_volatiles = SPIDER_MAX_VOLATILE_SPECIES;
      PetscBool set;

      ierr = PetscOptionsGetStringArray(NULL,NULL,"-volatile_names",prefixes,&n_volatiles,&set);CHKERRQ(ierr);
      if (set) {
        PetscInt v;
        Ap->n_volatiles = n_volatiles;
          for (v=0; v<Ap->n_volatiles; ++v) {
            ierr = VolatileParametersCreate(&Ap->volatile_parameters[v]);CHKERRQ(ierr);
            ierr = PetscStrncpy(Ap->volatile_parameters[v]->prefix,prefixes[v],sizeof(Ap->volatile_parameters[v]->prefix));CHKERRQ(ierr);
            ierr = PetscFree(prefixes[v]);CHKERRQ(ierr);
          }
      }
    }

    /* Get command-line values for all volatiles species */
    for (v=0; v<Ap->n_volatiles; ++v) {
        ierr = VolatileParametersSetFromOptions(Ap->volatile_parameters[v], Ap, SC, FC);CHKERRQ(ierr);
    }

    /* Reactions: look for command-line options to determine the number of reactions
       and options for each. These include named reactions and "simple" reactions.
       These are defined with respect to the prefixes for the volatiles, which are translated to integer ids */
    Ap->n_reactions = 0;

  /* Special "named" reactions */
  {
    PetscBool flg;

    ierr = PetscOptionsGetBool(NULL,NULL,"-reaction_ammonia1",NULL,&flg);CHKERRQ(ierr);
    if (flg) {
      if (Ap->n_reactions >= SPIDER_MAX_REACTIONS) SETERRQ1(PETSC_COMM_WORLD,PETSC_ERR_SUP,"Too many reactions. Increase SPIDER_MAX_REACTIONS (currently %d) in the source",SPIDER_MAX_REACTIONS);
        ierr = ReactionParametersCreateAmmonia1(&Ap->reaction_parameters[Ap->n_reactions],Ap,SC);CHKERRQ(ierr);
        ++Ap->n_reactions;
    }

    /* ideally, should not allow the user to select both water reactions at the same time */
    ierr = PetscOptionsGetBool(NULL,NULL,"-reaction_carbondioxide_IVTANTHERMO",NULL,&flg);CHKERRQ(ierr);
    if (flg) {
      if (Ap->n_reactions >= SPIDER_MAX_REACTIONS) SETERRQ1(PETSC_COMM_WORLD,PETSC_ERR_SUP,"Too many reactions. Increase SPIDER_MAX_REACTIONS (currently %d) in the source",SPIDER_MAX_REACTIONS);
        ierr = ReactionParametersCreateCarbonDioxideIVTANTHERMO(&Ap->reaction_parameters[Ap->n_reactions],Ap,SC);CHKERRQ(ierr);
        ++Ap->n_reactions;
    }

    /* ideally, should not allow the user to select both carbon dioxide reactions at the same time */
    ierr = PetscOptionsGetBool(NULL,NULL,"-reaction_carbondioxide_JANAF",NULL,&flg);CHKERRQ(ierr);
    if (flg) {
      if (Ap->n_reactions >= SPIDER_MAX_REACTIONS) SETERRQ1(PETSC_COMM_WORLD,PETSC_ERR_SUP,"Too many reactions. Increase SPIDER_MAX_REACTIONS (currently %d) in the source",SPIDER_MAX_REACTIONS);
        ierr = ReactionParametersCreateCarbonDioxideJANAF(&Ap->reaction_parameters[Ap->n_reactions],Ap,SC);CHKERRQ(ierr);
        ++Ap->n_reactions;
    }

    ierr = PetscOptionsGetBool(NULL,NULL,"-reaction_methane1",NULL,&flg);CHKERRQ(ierr);
    if (flg) {
      if (Ap->n_reactions >= SPIDER_MAX_REACTIONS) SETERRQ1(PETSC_COMM_WORLD,PETSC_ERR_SUP,"Too many reactions. Increase SPIDER_MAX_REACTIONS (currently %d) in the source",SPIDER_MAX_REACTIONS);
        ierr = ReactionParametersCreateMethane1(&Ap->reaction_parameters[Ap->n_reactions],Ap,SC);CHKERRQ(ierr);
        ++Ap->n_reactions;
    }

    /* ideally, should not allow the user to select both water reactions at the same time */
    ierr = PetscOptionsGetBool(NULL,NULL,"-reaction_water_IVTANTHERMO",NULL,&flg);CHKERRQ(ierr);
    if (flg) {
      if (Ap->n_reactions >= SPIDER_MAX_REACTIONS) SETERRQ1(PETSC_COMM_WORLD,PETSC_ERR_SUP,"Too many reactions. Increase SPIDER_MAX_REACTIONS (currently %d) in the source",SPIDER_MAX_REACTIONS);
        ierr = ReactionParametersCreateWaterIVTANTHERMO(&Ap->reaction_parameters[Ap->n_reactions],Ap,SC);CHKERRQ(ierr);
        ++Ap->n_reactions;
    }

    ierr = PetscOptionsGetBool(NULL,NULL,"-reaction_water_JANAF",NULL,&flg);CHKERRQ(ierr);
    if (flg) {
      if (Ap->n_reactions >= SPIDER_MAX_REACTIONS) SETERRQ1(PETSC_COMM_WORLD,PETSC_ERR_SUP,"Too many reactions. Increase SPIDER_MAX_REACTIONS (currently %d) in the source",SPIDER_MAX_REACTIONS);
        ierr = ReactionParametersCreateWaterJANAF(&Ap->reaction_parameters[Ap->n_reactions],Ap,SC);CHKERRQ(ierr);
        ++Ap->n_reactions;
    }

  }

  Ap->OXYGEN_FUGACITY = OXYGEN_FUGACITY_NONE;
  {
    PetscInt  OXYGEN_FUGACITY = 0;
    PetscBool OXYGEN_FUGACITYset = PETSC_FALSE;
    ierr = PetscOptionsGetInt(NULL,NULL,"-OXYGEN_FUGACITY",&OXYGEN_FUGACITY,&OXYGEN_FUGACITYset);CHKERRQ(ierr);
    /* only set OXYGEN_FUGACITY if there are reactions, since fO2 is
       used to also adjust the total atmosphere pressure */
    if( OXYGEN_FUGACITYset && Ap->n_reactions ) Ap->OXYGEN_FUGACITY = OXYGEN_FUGACITY;
  }

  /* default offset, assuming IW buffer is 0.5 from Sossi et al. (2020) */
  Ap->OXYGEN_FUGACITY_offset = 0.5;
  ierr = PetscOptionsGetScalar(NULL,NULL,"-OXYGEN_FUGACITY_offset",&Ap->OXYGEN_FUGACITY_offset,NULL);CHKERRQ(ierr);

  PetscFunctionReturn(0);
}

PetscErrorCode PrintParameters(Parameters const P)
{
  PetscErrorCode             ierr;
  PetscInt                   i;
  ScalingConstants const     SC  = P->scaling_constants;
  AtmosphereParameters const Ap = P->atmosphere_parameters;

  PetscFunctionBeginUser;
  ierr = PetscPrintf(PETSC_COMM_WORLD,"\n"                                                                                                    );CHKERRQ(ierr);
  ierr = PetscPrintf(PETSC_COMM_WORLD,"**************** Magma Ocean | Parameters **************\n\n"                                          );CHKERRQ(ierr);
  ierr = PetscPrintf(PETSC_COMM_WORLD,"%-15s %-15s %-15s %s\n"                 ,"[Scaling]"  ,"","Value"                       ,"Units"       );CHKERRQ(ierr);
  /* these are primary scalings (can be user specified) */
  ierr = PetscPrintf(PETSC_COMM_WORLD,"--------------------------------------------------------\n"                                             );CHKERRQ(ierr);
  ierr = PetscPrintf(PETSC_COMM_WORLD,"%-15s %-15s %-15.6g %-6s\n"             ,"Radius"     ,"",(double)SC->RADIUS             ,"m"           );CHKERRQ(ierr);
  ierr = PetscPrintf(PETSC_COMM_WORLD,"%-15s %-15s %-15.6g %-6s\n"             ,"Temperature","",(double)SC->TEMP               ,"K"           );CHKERRQ(ierr);
  ierr = PetscPrintf(PETSC_COMM_WORLD,"%-15s %-15s %-15.6g %-6s\n"             ,"Entropy"    ,"",(double)SC->ENTROPY            ,"J/kg/K"      );CHKERRQ(ierr);
<<<<<<< HEAD
  ierr = PetscPrintf(PETSC_COMM_WORLD,"%-15s %-15s %-15.6g %-6s\n"             ,"Pressure"    ,"",(double)SC->PRESSURE            ,"Pa"      );CHKERRQ(ierr);
  ierr = PetscPrintf(PETSC_COMM_WORLD,"%-15s %-15s %-15.6g %-6s\n"             ,"Mass"    ,"",(double)SC->MASS            ,"kg"      );CHKERRQ(ierr);
=======
  ierr = PetscPrintf(PETSC_COMM_WORLD,"%-15s %-15s %-15.6g %-6s\n"             ,"Presssure"    ,"",(double)SC->PRESSURE            ,"Pa"      );CHKERRQ(ierr);
  ierr = PetscPrintf(PETSC_COMM_WORLD,"%-15s %-15s %-15.6g %-6s\n"             ,"Mass"    ,"",(double)SC->MASS            ,"kg"      );CHKERRQ(ierr);
  ierr = PetscPrintf(PETSC_COMM_WORLD,"%-15s %-15s %-15.6g %-6s\n"             ,"Volatile"    ,"",(double)SC->VOLATILE            ,"mass fraction"      );CHKERRQ(ierr);
>>>>>>> 3f6659ce
  ierr = PetscPrintf(PETSC_COMM_WORLD,"%-15s %-15s %-15.6g %-6s (%.6g years)\n","Time"       ,"",(double)SC->TIME               ,"s",(double)SC->TIMEYRS);CHKERRQ(ierr);
  /* next are derived from primary scalings and are useful for analysing the 
     scaling of the numerical system of equations */
// ierr = PetscPrintf(PETSC_COMM_WORLD,"--------------------------------------------------------\n"                                                 );CHKERRQ(ierr);
  ierr = PetscPrintf(PETSC_COMM_WORLD,"%-28s %-2s %-15.6g %-6s\n"             ,"dS/dr (entropy gradient)"    ,"",(double)SC->DSDR,"J/kg/K/m"       );CHKERRQ(ierr);
  ierr = PetscPrintf(PETSC_COMM_WORLD,"%-28s %-2s %-15.6g %-6s\n"             ,"S     (surface entropy)"     ,"",(double)SC->ENTROPY,"J/kg/K"      );CHKERRQ(ierr);
  PetscScalar const PRESSUREBAR = SC->PRESSURE * 1.0E-5; // bar usual units for atmosphere
  ierr = PetscPrintf(PETSC_COMM_WORLD,"%-28s %-2s %-15.6g %-6s (%.6g bar)\n"  ,"Pv    (atmospheric pressure)","",(double)SC->PRESSURE,"Pa",(double)PRESSUREBAR);CHKERRQ(ierr);
  PetscScalar const VOLMASS = SC->VOLATILE * SC->MASS; // volatile reservoir mass scaling
  ierr = PetscPrintf(PETSC_COMM_WORLD,"%-28s %-2s %-15.6g %-6s\n"             ,"Mv    (volatile mass)"       ,"",(double)VOLMASS,"kg"              );CHKERRQ(ierr);
  ierr = PetscPrintf(PETSC_COMM_WORLD,"--------------------------------------------------------\n"                                            );CHKERRQ(ierr);
  ierr = PetscPrintf(PETSC_COMM_WORLD,"\n"                                                                                                    );CHKERRQ(ierr);
  ierr = PetscPrintf(PETSC_COMM_WORLD,"%-15s %-15s %-15s %s\n"    ,"[Parameter]","Non-dim. Value","Dim. Value"                 ,"Units"       );CHKERRQ(ierr);
  ierr = PetscPrintf(PETSC_COMM_WORLD,"--------------------------------------------------------\n"                                            );CHKERRQ(ierr);
  ierr = PetscPrintf(PETSC_COMM_WORLD,"%-15s %-15.6g %-15.6g %s\n","dtmacro"    ,(double)P->dtmacro     ,(double)(P->dtmacro*SC->TIME)  ,"s"   );CHKERRQ(ierr);
  ierr = PetscPrintf(PETSC_COMM_WORLD,"%-15s %-15d\n"             ,"nstepsmacro",P->nstepsmacro                                               );CHKERRQ(ierr);
  ierr = PetscPrintf(PETSC_COMM_WORLD,"%-15s %-15d\n"             ,"numpts_b"   ,P->numpts_b                                                  );CHKERRQ(ierr);
  ierr = PetscPrintf(PETSC_COMM_WORLD,"%-15s %-15d\n"             ,"numpts_s"   ,P->numpts_s                                                  );CHKERRQ(ierr);
  ierr = PetscPrintf(PETSC_COMM_WORLD,"%-15s %-15.6g %-15.6g %s\n","ic_adiabat_entropy"     ,(double)P->ic_adiabat_entropy       ,(double)(P->ic_adiabat_entropy*SC->ENTROPY) ,"J/kg/K"      );CHKERRQ(ierr);
  ierr = PetscPrintf(PETSC_COMM_WORLD,"--------------------------------------------------------\n"                                            );CHKERRQ(ierr);
  /* TODO: liquidus and solidus data is duplicated in the melt and solid eos parameters struct */
#if 0
  ierr = PetscPrintf(PETSC_COMM_WORLD,"%-30s %s\n"                ,"liquidus data file"         ,P->eos1_parameters->lookup->liquidus_filename          );CHKERRQ(ierr);
  ierr = PetscPrintf(PETSC_COMM_WORLD,"%-30s %s\n"                ,"solidus data file"          ,P->eos1_parameters->lookup->solidus_filename           );CHKERRQ(ierr);
  ierr = PetscPrintf(PETSC_COMM_WORLD,"%-30s %s\n"                ,"alphaSol data file"         ,P->eos2_parameters->lookup->alpha_filename     );CHKERRQ(ierr);
  ierr = PetscPrintf(PETSC_COMM_WORLD,"%-30s %s\n"                ,"alphaMel data file"         ,P->eos1_parameters->lookup->alpha_filename     );CHKERRQ(ierr);
  ierr = PetscPrintf(PETSC_COMM_WORLD,"%-30s %s\n"                ,"cpSol data file"            ,P->eos2_parameters->lookup->cp_filename        );CHKERRQ(ierr);
  ierr = PetscPrintf(PETSC_COMM_WORLD,"%-30s %s\n"                ,"cpMel data file"            ,P->eos1_parameters->lookup->cp_filename        );CHKERRQ(ierr);
  ierr = PetscPrintf(PETSC_COMM_WORLD,"%-30s %s\n"                ,"dtdpsSol data file"         ,P->eos2_parameters->lookup->dTdPs_filename     );CHKERRQ(ierr);
  ierr = PetscPrintf(PETSC_COMM_WORLD,"%-30s %s\n"                ,"dtdpsMel data file"         ,P->eos1_parameters->lookup->dTdPs_filename     );CHKERRQ(ierr);
  ierr = PetscPrintf(PETSC_COMM_WORLD,"%-30s %s\n"                ,"rhoSol data file"           ,P->eos2_parameters->lookup->rho_filename       );CHKERRQ(ierr);
  ierr = PetscPrintf(PETSC_COMM_WORLD,"%-30s %s\n"                ,"rhoMel data file"           ,P->eos1_parameters->lookup->rho_filename       );CHKERRQ(ierr);
  ierr = PetscPrintf(PETSC_COMM_WORLD,"%-30s %s\n"                ,"tempSol data file"          ,P->eos2_parameters->lookup->temp_filename      );CHKERRQ(ierr);
  ierr = PetscPrintf(PETSC_COMM_WORLD,"%-30s %s\n"                ,"tempMel data file"          ,P->eos1_parameters->lookup->temp_filename      );CHKERRQ(ierr);
#endif
  if (Ap->n_volatiles > 0) {
    ierr = PetscPrintf(PETSC_COMM_WORLD,"\n[Volatile] prefix/name\n");CHKERRQ(ierr);
    ierr = PetscPrintf(PETSC_COMM_WORLD,"--------------------------------------------------------\n"                                          );CHKERRQ(ierr);
    for (i=0; i<Ap->n_volatiles; ++i) {
      ierr = PetscPrintf(PETSC_COMM_WORLD,"%-10D %-15s (.. additional parameters omitted ..)\n",i,Ap->volatile_parameters[i]->prefix);CHKERRQ(ierr);
    }
    ierr = PetscPrintf(PETSC_COMM_WORLD,"--------------------------------------------------------\n"                                          );CHKERRQ(ierr);
  }
  if (P->postStepActive) {
    ierr = PetscPrintf(PETSC_COMM_WORLD,"--------------------------------------------------------\n"                                          );CHKERRQ(ierr);
    ierr = PetscPrintf(PETSC_COMM_WORLD,"PostStep logic active\n"                                                                             );CHKERRQ(ierr);
  }
  ierr = PetscPrintf(PETSC_COMM_WORLD,"--------------------------------------------------------\n"                                            );CHKERRQ(ierr);
  ierr = PetscPrintf(PETSC_COMM_WORLD,"%-30s %s\n"                ,"Output Directory"           ,P->outputDirectory                           );CHKERRQ(ierr);
  ierr = PetscPrintf(PETSC_COMM_WORLD,"--------------------------------------------------------\n"                                            );CHKERRQ(ierr);
  ierr = PetscPrintf(PETSC_COMM_WORLD,"\n********************************************************\n"                                          );CHKERRQ(ierr);
  PetscFunctionReturn(0);
}

/*
 ******************************************************************************
 * Create and Destroy functions for parameter structs
 ******************************************************************************
 */

/* Note: functions to Create and Destroy eos-related structs are in eos.c */
/* Note: functions to Create and Destroy ScalingConstants and FundamentalConstants are in constants.c */

static PetscErrorCode VolatileParametersCreate( VolatileParameters* volatile_parameters_ptr )
{
    PetscErrorCode ierr;

    PetscFunctionBeginUser;

    ierr = PetscMalloc1(1,volatile_parameters_ptr);CHKERRQ(ierr);

    PetscFunctionReturn(0);
}

static PetscErrorCode VolatileParametersDestroy( VolatileParameters* volatile_parameters_ptr )
{
    PetscErrorCode ierr;

    PetscFunctionBeginUser;

    ierr = PetscFree(*volatile_parameters_ptr);CHKERRQ(ierr);
    *volatile_parameters_ptr = NULL;

    PetscFunctionReturn(0);
}

static PetscErrorCode RadionuclideParametersCreate( RadionuclideParameters* radionuclide_parameters_ptr )
{
    PetscErrorCode ierr;

    PetscFunctionBeginUser;

    ierr = PetscMalloc1(1,radionuclide_parameters_ptr);CHKERRQ(ierr);

    PetscFunctionReturn(0);
}

static PetscErrorCode RadionuclideParametersDestroy( RadionuclideParameters* radionuclide_parameters_ptr )
{
    PetscErrorCode ierr;

    PetscFunctionBeginUser;

    ierr = PetscFree(*radionuclide_parameters_ptr);CHKERRQ(ierr);
    *radionuclide_parameters_ptr = NULL;

    PetscFunctionReturn(0);
}

static PetscErrorCode AtmosphereParametersCreate( AtmosphereParameters* atmosphere_parameters_ptr )
{
    PetscErrorCode ierr;

    PetscFunctionBeginUser;

    ierr = PetscMalloc1(1,atmosphere_parameters_ptr);CHKERRQ(ierr);

    PetscFunctionReturn(0);
}

static PetscErrorCode AtmosphereParametersDestroy( AtmosphereParameters* atmosphere_parameters_ptr )
{
    PetscErrorCode ierr;
    PetscInt       i;
    AtmosphereParameters Ap = *atmosphere_parameters_ptr;

    PetscFunctionBeginUser;

    for (i=0; i<Ap->n_reactions; ++i) {
        ierr = ReactionParametersDestroy(&Ap->reaction_parameters[i]);CHKERRQ(ierr);
    }
    Ap->n_reactions = 0;

    for (i=0; i<Ap->n_volatiles; ++i) {
        ierr = VolatileParametersDestroy(&Ap->volatile_parameters[i]);CHKERRQ(ierr);
    }
    Ap->n_volatiles = 0;

    ierr = PetscFree(*atmosphere_parameters_ptr);CHKERRQ(ierr);
    *atmosphere_parameters_ptr = NULL;
    PetscFunctionReturn(0);
}

PetscErrorCode ParametersCreate( Parameters* parameters_ptr )
{
    PetscErrorCode ierr;
    Parameters     P;

    /* main parameters struct */
    PetscFunctionBeginUser;
    ierr = PetscMalloc1(1,parameters_ptr);CHKERRQ(ierr);
    P = *parameters_ptr;

    /* nested structs */
    ierr = ScalingConstantsCreate( &P->scaling_constants );CHKERRQ(ierr);
    ierr = FundamentalConstantsCreate( &P->fundamental_constants );CHKERRQ(ierr);
    ierr = AtmosphereParametersCreate( &P->atmosphere_parameters );CHKERRQ(ierr);

    /* populate structs with data */
    ierr = ParametersSetFromOptions( P );CHKERRQ(ierr);

    PetscFunctionReturn(0);
}


PetscErrorCode ParametersDestroy( Parameters* parameters_ptr)
{
    PetscErrorCode ierr;
    PetscInt       i;
    Parameters     P = *parameters_ptr;

    PetscFunctionBeginUser;

    ierr = ScalingConstantsDestroy(&P->scaling_constants);CHKERRQ(ierr);
    ierr = FundamentalConstantsDestroy(&P->fundamental_constants);CHKERRQ(ierr);
    ierr = AtmosphereParametersDestroy(&P->atmosphere_parameters);CHKERRQ(ierr);

    /* radionuclides */
    for (i=0; i<P->n_radionuclides; ++i) {
        ierr = RadionuclideParametersDestroy(&P->radionuclide_parameters[i]);CHKERRQ(ierr);
    }
    P->n_radionuclides = 0;

    /* radius to mass coordinate eos */
    ierr = EOSDestroy(&P->eos_mesh);

    /* EOS / phases */
    for (i=0; i<P->n_phases; ++i) {
        ierr = EOSDestroy(&P->eos_phases[i]);CHKERRQ(ierr);
    }
    /* destroy composite */
    if( P->n_phases==2 ){
        ierr = EOSDestroy(&P->eos);CHKERRQ(ierr);
    }

    P->n_phases = 0;
    P->eos = NULL;

    ierr = PetscFree(*parameters_ptr);CHKERRQ(ierr);
    *parameters_ptr = NULL;
    PetscFunctionReturn(0);
}<|MERGE_RESOLUTION|>--- conflicted
+++ resolved
@@ -823,14 +823,9 @@
   ierr = PetscPrintf(PETSC_COMM_WORLD,"%-15s %-15s %-15.6g %-6s\n"             ,"Radius"     ,"",(double)SC->RADIUS             ,"m"           );CHKERRQ(ierr);
   ierr = PetscPrintf(PETSC_COMM_WORLD,"%-15s %-15s %-15.6g %-6s\n"             ,"Temperature","",(double)SC->TEMP               ,"K"           );CHKERRQ(ierr);
   ierr = PetscPrintf(PETSC_COMM_WORLD,"%-15s %-15s %-15.6g %-6s\n"             ,"Entropy"    ,"",(double)SC->ENTROPY            ,"J/kg/K"      );CHKERRQ(ierr);
-<<<<<<< HEAD
   ierr = PetscPrintf(PETSC_COMM_WORLD,"%-15s %-15s %-15.6g %-6s\n"             ,"Pressure"    ,"",(double)SC->PRESSURE            ,"Pa"      );CHKERRQ(ierr);
   ierr = PetscPrintf(PETSC_COMM_WORLD,"%-15s %-15s %-15.6g %-6s\n"             ,"Mass"    ,"",(double)SC->MASS            ,"kg"      );CHKERRQ(ierr);
-=======
-  ierr = PetscPrintf(PETSC_COMM_WORLD,"%-15s %-15s %-15.6g %-6s\n"             ,"Presssure"    ,"",(double)SC->PRESSURE            ,"Pa"      );CHKERRQ(ierr);
-  ierr = PetscPrintf(PETSC_COMM_WORLD,"%-15s %-15s %-15.6g %-6s\n"             ,"Mass"    ,"",(double)SC->MASS            ,"kg"      );CHKERRQ(ierr);
   ierr = PetscPrintf(PETSC_COMM_WORLD,"%-15s %-15s %-15.6g %-6s\n"             ,"Volatile"    ,"",(double)SC->VOLATILE            ,"mass fraction"      );CHKERRQ(ierr);
->>>>>>> 3f6659ce
   ierr = PetscPrintf(PETSC_COMM_WORLD,"%-15s %-15s %-15.6g %-6s (%.6g years)\n","Time"       ,"",(double)SC->TIME               ,"s",(double)SC->TIMEYRS);CHKERRQ(ierr);
   /* next are derived from primary scalings and are useful for analysing the 
      scaling of the numerical system of equations */
