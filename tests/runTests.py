#!/usr/bin/env python

import os
import sys
import traceback

thisDir = os.path.dirname(os.path.abspath(__file__))

# bitbucket.org/dmay/pythontestharness
sys.path.append(os.path.join(thisDir,'pythontestharness','lib'))  # overrides PYTHONPATH
try :
  import pyTestHarness.harness as pthharness
except Exception as errorMessage :
  if not sys.exc_info()[-1].tb_next :     # Check that the traceback has depth 1
    traceback.print_exc()
    print("********************")
    print("The required python library pyTestHarness was not found. Exiting.")
    print("If pyTestHarness is installed on your system, ensure pythontestharness/lib is included in the environment variable PYTHONPATH.")
    print("If pyTestHarness is not installed, obtain the source by executing the following:")
    print("  git clone https://bitbucket.org/dmay/pythontestharness " + os.path.join(thisDir,'pythontestharness'))
    print("********************")
    sys.exit(1)
  raise

# Main objects from pyTestHarness
import pyTestHarness.test as pthtest
import pyTestHarness.harness as pthharness
import pyTestHarness.version as pthversion

# Import functions to generate tests
from test_definitions import *

def main() :

    tol = 1.0E-11 # tolerance for checking values

    # Check that the version of pyTestHarness is great enough
    pthMajor,pthMinor,pthPath = pthversion.getVersion()
    if pthMinor < 3:
        raise RuntimeError("pyTestHarness version 0.3.0 or greater required")

    # Check for PETSc (should be the same as you used to compile)
    PETSC_DIR = os.getenv('PETSC_DIR')
    if not PETSC_DIR :
        print("You must define PETSC_DIR in your environment. Exiting.")
        sys.exit(1)
    PETSC_ARCH = os.getenv('PETSC_ARCH')
    if not PETSC_ARCH :
        print("You must define PETSC_ARCH in your environment. Exiting.")
        sys.exit(1)

    # The set of tests to run
    rootDir = os.path.join(thisDir,'..') # The SPIDER root directory

    allTests = [
        blackbody(rootDir, tol),      \
        atmosphere_ic(rootDir, tol),     \
        atmosphere(rootDir, tol),     \
        reaction_ic(rootDir, tol),    \
        reaction(rootDir, tol),    \
        atmosphere_escape_ic(rootDir, tol),    \
        atmosphere_escape(rootDir, tol), \
        atmosphere_escape_zerosol(rootDir, tol),  \
        reaction_zerosol_ic(rootDir, tol),    \
        reaction_zerosol(rootDir, tol),    \
<<<<<<< HEAD
        socrates_p_restart(rootDir, tol)
=======
        atmosphere_radionuclides(rootDir, tol)
>>>>>>> 8a67ea34
    ]

    # Run tests
    os.environ['PYTHONUNBUFFERED'] = str('1')
    h = pthharness.Harness(allTests)
    h.execute()
    h.verify()

if __name__ == "__main__" :
    main()<|MERGE_RESOLUTION|>--- conflicted
+++ resolved
@@ -32,7 +32,7 @@
 
 def main() :
 
-    tol = 1.0E-11 # tolerance for checking values
+    tol = 1.0E-4 # tolerance for checking values
 
     # Check that the version of pyTestHarness is great enough
     pthMajor,pthMinor,pthPath = pthversion.getVersion()
@@ -63,11 +63,8 @@
         atmosphere_escape_zerosol(rootDir, tol),  \
         reaction_zerosol_ic(rootDir, tol),    \
         reaction_zerosol(rootDir, tol),    \
-<<<<<<< HEAD
-        socrates_p_restart(rootDir, tol)
-=======
+        socrates_p_restart(rootDir, tol),    \
         atmosphere_radionuclides(rootDir, tol)
->>>>>>> 8a67ea34
     ]
 
     # Run tests
